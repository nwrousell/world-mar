# Snippets from https://github.com/openai/Video-Pre-Training/blob/main/data_loader.py

from typing import Tuple
import json
import glob
import os
from time import time
import random
from multiprocessing import Process, Queue, Event

from safetensors.torch import load_file, save_file

from ..modules.pose_retrieval import get_most_relevant_poses_to_target, get_relative_pose, euler_to_camera_to_world_matrix, convert_to_plucker, generate_points_in_sphere

import numpy as np
import cv2
import pytorch_lightning as L
import torch
from torch.utils.data import DataLoader, Dataset
QUEUE_TIMEOUT = 10

CURSOR_FILE = os.path.join(os.path.dirname(__file__), "cursors", "mouse_cursor_white_16x16.png")

# AGENT_RESOLUTION = (128, 128)
AGENT_RESOLUTION = (224, 224)
MINEREC_ORIGINAL_HEIGHT_PX = 720

# If GUI is open, mouse dx/dy need also be adjusted with these scalers.
# If data version is not present, assume it is 1.
MINEREC_VERSION_SPECIFIC_SCALERS = {
    "5.7": 0.5,
    "5.8": 0.5,
    "6.7": 2.0,
    "6.8": 2.0,
    "6.9": 2.0,
}

KEYBOARD_BUTTON_MAPPING = {
    "key.keyboard.escape" :"ESC",
    "key.keyboard.s" :"back",
    "key.keyboard.q" :"drop",
    "key.keyboard.w" :"forward",
    "key.keyboard.1" :"hotbar.1",
    "key.keyboard.2" :"hotbar.2",
    "key.keyboard.3" :"hotbar.3",
    "key.keyboard.4" :"hotbar.4",
    "key.keyboard.5" :"hotbar.5",
    "key.keyboard.6" :"hotbar.6",
    "key.keyboard.7" :"hotbar.7",
    "key.keyboard.8" :"hotbar.8",
    "key.keyboard.9" :"hotbar.9",
    "key.keyboard.e" :"inventory",
    "key.keyboard.space" :"jump",
    "key.keyboard.a" :"left",
    "key.keyboard.d" :"right",
    "key.keyboard.left.shift" :"sneak",
    "key.keyboard.left.control" :"sprint",
    "key.keyboard.f" :"swapHands",
}

# Template action
NOOP_ACTION = {
    "ESC": 0,
    "back": 0,
    "drop": 0,
    "forward": 0,
    "hotbar.1": 0,
    "hotbar.2": 0,
    "hotbar.3": 0,
    "hotbar.4": 0,
    "hotbar.5": 0,
    "hotbar.6": 0,
    "hotbar.7": 0,
    "hotbar.8": 0,
    "hotbar.9": 0,
    "inventory": 0,
    "jump": 0,
    "left": 0,
    "right": 0,
    "sneak": 0,
    "sprint": 0,
    "swapHands": 0,
    "camera": np.array([0, 0]),
    "attack": 0,
    "use": 0,
    "pickItem": 0,
}

ACTION_KEYS = [
    "inventory",
    "ESC",
    "hotbar.1",
    "hotbar.2",
    "hotbar.3",
    "hotbar.4",
    "hotbar.5",
    "hotbar.6",
    "hotbar.7",
    "hotbar.8",
    "hotbar.9",
    "forward",
    "back",
    "left",
    "right",
    "camera",
    "jump",
    "sneak",
    "sprint",
    "swapHands",
    "attack",
    "use",
    "pickItem",
    "drop",
]

# Matches a number in the MineRL Java code regarding sensitivity
# This is for mapping from recorded sensitivity to the one used in the model
# CAMERA_SCALER = 360.0 / 2400.0
CAMERA_SCALER = 360.0 / (2400.0 * 6) # 3 added by Noah to normalize mouse_dx * CAMERA_SCALER between -1 and 1


def resize_image(img, target_resolution):
    # For your sanity, do not resize with any function than INTER_LINEAR
    img = cv2.resize(img, target_resolution, interpolation=cv2.INTER_LINEAR)
    return img

def json_action_to_env_action(json_action):
    """
    Converts a json action into a MineRL action.
    Returns (minerl_action, is_null_action)
    """
    # This might be slow...
    env_action = NOOP_ACTION.copy()
    # As a safeguard, make camera action again so we do not override anything
    env_action["camera"] = np.array([0, 0])

    is_null_action = True
    keyboard_keys = json_action["keyboard"]["keys"]
    for key in keyboard_keys:
        # You can have keys that we do not use, so just skip them
        # NOTE in original training code, ESC was removed and replaced with
        #      "inventory" action if GUI was open.
        #      Not doing it here, as BASALT uses ESC to quit the game.
        if key in KEYBOARD_BUTTON_MAPPING:
            env_action[KEYBOARD_BUTTON_MAPPING[key]] = 1
            is_null_action = False

    mouse = json_action["mouse"]
    camera_action = env_action["camera"]
    camera_action[0] = mouse["dy"] * CAMERA_SCALER
    camera_action[1] = mouse["dx"] * CAMERA_SCALER

    if mouse["dx"] != 0 or mouse["dy"] != 0:
        is_null_action = False
    else:
        if abs(camera_action[0]) > 180:
            camera_action[0] = 0
        if abs(camera_action[1]) > 180:
            camera_action[1] = 0

    mouse_buttons = mouse["buttons"]
    if 0 in mouse_buttons:
        env_action["attack"] = 1
        is_null_action = False
    if 1 in mouse_buttons:
        env_action["use"] = 1
        is_null_action = False
    if 2 in mouse_buttons:
        env_action["pickItem"] = 1
        is_null_action = False

    return env_action, is_null_action

def env_action_to_vector(action):    
    vector = []
    for key in ACTION_KEYS:
        if key == 'camera':
            vector.extend(action[key] * CAMERA_SCALER)  # extend with both pitch and yaw
        else:
            vector.append(action[key])
    
    return torch.tensor(vector, dtype=torch.float32)

def one_hot_actions(actions):
    actions_one_hot = torch.zeros(len(actions), len(ACTION_KEYS))
    for i, current_actions in enumerate(actions):
        for j, action_key in enumerate(ACTION_KEYS):
            if action_key.startswith("camera"):
                if action_key == "cameraX":
                    value = current_actions["camera"][0]
                elif action_key == "cameraY":
                    value = current_actions["camera"][1]
                else:
                    raise ValueError(f"Unknown camera action key: {action_key}")
                max_val = 20
                bin_size = 0.5
                num_buckets = int(max_val / bin_size)
                value = (value - num_buckets) / num_buckets
                assert -1 - 1e-3 <= value <= 1 + 1e-3, f"Camera action value must be in [-1, 1], got {value}"
            else:
                value = current_actions[action_key]
                assert 0 <= value <= 1, f"Action value must be in [0, 1] got {value}"
            actions_one_hot[i, j] = value

    return actions_one_hot

def composite_images_with_alpha(image1, image2, alpha, x, y):
    """
    Draw image2 over image1 at location x,y, using alpha as the opacity for image2.

    Modifies image1 in-place
    """
    ch = max(0, min(image1.shape[0] - y, image2.shape[0]))
    cw = max(0, min(image1.shape[1] - x, image2.shape[1]))
    if ch == 0 or cw == 0:
        return
    alpha = alpha[:ch, :cw]
    image1[y:y + ch, x:x + cw, :] = (image1[y:y + ch, x:x + cw, :] * (1 - alpha) + image2[:ch, :cw, :] * alpha)

class MinecraftDataset(Dataset):
    def __init__(self, dataset_dir, memory_distance=1000, memory_size=100, num_context_frames=5):
        self.dataset_dir = dataset_dir
        self.memory_distance = memory_distance
        self.memory_size = memory_size
        self.num_context_frames = num_context_frames

        # determine demonstration ids
        # unique_ids = glob.glob(os.path.join(self.dataset_dir, "*.jsonl"))
        # unique_ids = list(set([os.path.basename(x).split(".")[0] for x in unique_ids]))
        # print(len(unique_ids))
        # self.unique_ids = sorted(unique_ids)

        # read counts metadata
        with open(os.path.join(dataset_dir, "counts.json"), "rt") as f:
            counts_dict = json.load(f)
        self.total_frames = counts_dict["total_frames"]
        self.demo_to_num_frames = counts_dict["demonstration_id_to_num_frames"]
        self.unique_ids = sorted(list(self.demo_to_num_frames.keys()))

        # for demo in self.demo_to_num_frames.keys():
        #     self.demo_to_num_frames[demo] -= 1

        # construct demo_id -> start_frame map (or grab from cache)
        # cache_path = os.path.join(self.dataset_dir, "cached_metadata.pth")
        # if os.path.exists(cache_path):
        #     # d = torch.load(cache_path)
        #     self.demo_to_start_frame = d["demo_to_start_frame"]
        #     self.demo_to_metadata = d["demo_to_metadata"]
        #     print(f"loaded metadata from {cache_path}")
        # else:
        self.demo_to_start_frame = {}
        self.demo_to_metadata = {}
        current_frame = 0
        start = time()
        for demo_id in self.unique_ids:
            self.demo_to_start_frame[demo_id] = current_frame
            current_frame += self.demo_to_num_frames[demo_id] - 1

            # load all actions/poses into memory now and preprocess
            self.demo_to_metadata[demo_id] = self._preprocess_demo_metadata(demo_id)

        print(f"FINISHED PREPROCESSING ALL METADATA: {time() - start}")

        d = {"demo_to_metadata": self.demo_to_metadata, "demo_to_start_frame": self.demo_to_start_frame}
        # torch.save(d, cache_path)
        # print(f"wrote metadata to {cache_path}")

        # prepare cursor image
        self.cursor_image = cv2.imread(CURSOR_FILE, cv2.IMREAD_UNCHANGED)
        self.cursor_image = self.cursor_image[:16, :16, :] # Assume 16x16
        self.cursor_alpha = self.cursor_image[:, :, 3:] / 255.0
        self.cursor_image = self.cursor_image[:, :, :3]

        # generate points for monte-carlo memory retrieval
        self.points = generate_points_in_sphere(n_points=10_000, radius=30)
        self.mem_indices = self._compute_mem_indices()

    def _compute_mem_indices(self):
        l = torch.arange(-self.memory_distance, 0, dtype=torch.float32)
        lamb = 0.005
        w = torch.exp(lamb * l)
        w[-4:] += 1 # force prev. 4 frames
        w = w / w.sum()

        cdf = torch.cumsum(w, dim=0)
        u = torch.linspace(1/(2*self.memory_size),
                        1 - 1/(2*self.memory_size),
                        self.memory_size)

        # torch.searchsorted finds insertion points i such that cdf[i-1] < u <= cdf[i]
        idx = torch.searchsorted(cdf, u)

        return l[idx].to(torch.int64)

    def _preprocess_demo_metadata(self, demo_id):
        with open(os.path.join(self.dataset_dir, f"{demo_id}.jsonl"), "rt") as f:
            raw_metadata = json.loads("[" + ",".join(f.readlines()) + "]")
        
        action_vectors = []
        pose_vectors = []
        is_gui_open = []
        mouse_pos = []
        last_hotbar = 0
        attack_is_stuck = False
        max_dx = 0
        for i, step_data in enumerate(raw_metadata):
            if i == 0:
                # Check if attack will be stuck down
                if step_data["mouse"]["newButtons"] == [0]:
                    attack_is_stuck = True
            elif attack_is_stuck:
                # Check if we press attack down, then it might not be stuck
                if 0 in step_data["mouse"]["newButtons"]:
                    attack_is_stuck = False
            # If still stuck, remove the action
            if attack_is_stuck:
                step_data["mouse"]["buttons"] = [button for button in step_data["mouse"]["buttons"] if button != 0]

            action, is_null_action = json_action_to_env_action(step_data)

            # Update hotbar selection
            current_hotbar = step_data["hotbar"]
            if current_hotbar != last_hotbar:
                action["hotbar.{}".format(current_hotbar + 1)] = 1
            last_hotbar = current_hotbar
            if abs(step_data["mouse"]["dx"]) > max_dx:
                max_dx = abs(step_data["mouse"]["dx"])

            action_vectors.append(env_action_to_vector(action))

            pose_vector = torch.tensor([step_data["xpos"], step_data["ypos"], step_data["zpos"], step_data["pitch"], step_data["yaw"]])
            pose_vectors.append(pose_vector)

            is_gui_open.append(step_data["isGuiOpen"])
            mouse_pos.append(step_data["mouse"])

        action_matrix = torch.stack(action_vectors)
        pose_matrix = torch.stack(pose_vectors, axis=0)
        is_gui_open = torch.tensor(is_gui_open)

        return { "action_matrix": action_matrix, "pose_matrix": pose_matrix, "is_gui_open": is_gui_open, "mouse_pos": mouse_pos }
    
    def _idx_to_demo_and_frame(self, idx) -> Tuple[str, int]:
        for demo_id, start_frame in self.demo_to_start_frame.items():
            n_usable_frames = self.demo_to_num_frames[demo_id] - 1 # can sample n-1 frames
            if idx >= start_frame and idx < start_frame + n_usable_frames:
                return demo_id, idx - start_frame + 1

        raise Exception(f"out of bounds - idx: {idx}, len: {self.__len__()}, start_frame: {start_frame}, n_usable_frames: {n_usable_frames}")

    def __len__(self) -> int:
        return sum([self.demo_to_num_frames[demo_id] for demo_id in self.unique_ids]) - len(self.unique_ids)
        # return self.total_frames - len(self.demo_to_metadata.keys()) * 2 # we can't sample first frames cause we won't have context

    def __getitem__(self, idx):
        demo_id, frame_idx = self._idx_to_demo_and_frame(idx)

        assert frame_idx > 0 and frame_idx < self.demo_to_num_frames[demo_id]

        action_matrix, pose_matrix, is_gui_open, mouse_pos = (
            self.demo_to_metadata[demo_id]["action_matrix"], 
            self.demo_to_metadata[demo_id]["pose_matrix"],
            self.demo_to_metadata[demo_id]["is_gui_open"],
            self.demo_to_metadata[demo_id]["mouse_pos"],
        )

        action, target_pose = action_matrix[frame_idx-1], pose_matrix[frame_idx]

        # sample K context frames using monte-carlo overlap
        cur_mem_indices = frame_idx + self.mem_indices
        # TODO: add spatial heuristic filter
        cur_mem_indices = cur_mem_indices[cur_mem_indices >= 0]
<<<<<<< HEAD
        cur_mem_indices = cur_mem_indices[~is_gui_open[cur_mem_indices]] # filter out frames where the GUI is open
        if cur_mem_indices[-1] != -1:
            cur_mem_indices = torch.cat([cur_mem_indices, torch.tensor(-1)])
=======
        # cur_mem_indices = cur_mem_indices[~is_gui_open[cur_mem_indices]] # filter out frames where the GUI is open
>>>>>>> 94f11536
        context_indices = get_most_relevant_poses_to_target(
            target_pose=target_pose, 
            other_poses=pose_matrix[cur_mem_indices], 
            points=self.points, 
            min_overlap=0.1, 
            k=self.num_context_frames,
        )
        # convert back to trajectory indices
        context_indices = cur_mem_indices[context_indices]

        frame_indices = torch.cat([torch.tensor([frame_idx]), context_indices])

        # convert poses to plucker
        absolute_camera_to_world_matrices = euler_to_camera_to_world_matrix(pose_matrix[frame_indices])
        plucker = convert_to_plucker(poses=absolute_camera_to_world_matrices, curr_frame=0).squeeze()

        # read frames from disk
        frames = []
        for frame_i in frame_indices:
            latent_path = os.path.join(self.dataset_dir, demo_id, f"frame{frame_i:06d}.bin")
            latent = torch.tensor(np.fromfile(latent_path, np.float32).reshape(576, 16))
            frames.append(latent)

        # add padding frames if necessary
        num_non_padding_frames = len(frames)
        if len(frames) < self.num_context_frames + 1:
            num_padding = self.num_context_frames + 1 - len(frames)
            plucker = torch.cat([plucker, torch.zeros((num_padding, *plucker[0].shape))], dim=0)

            for _ in range(num_padding):
                frames.append(torch.zeros_like(frames[-1]))
            
            frame_indices = torch.cat([frame_indices, torch.full((num_padding,), -1)])

        frames = torch.stack(frames, axis=0)

        assert len(frames) == self.num_context_frames + 1
        # print("returning:", frames.shape, plucker.shape, action.shape, frame_indices.shape)

        timestamps = frame_indices - frame_idx

        return {
            "frames": frames,
            "plucker": plucker,
            "action": action,
            "timestamps": timestamps,
            "num_non_padding_frames": num_non_padding_frames
        }

class MinecraftDataModule(L.LightningDataModule):
    def __init__(self, dataset_dir: str, batch_sz=64, memory_distance=1000, memory_size=100, num_context_frames=4, train_split=0.9):
        super().__init__()
        self.dataset_dir = dataset_dir
        self.batch_sz = batch_sz
        dataset = MinecraftDataset(dataset_dir=dataset_dir, memory_distance=memory_distance, memory_size=memory_size, num_context_frames=num_context_frames)
        self.train_dataset, self.val_dataset = torch.utils.data.random_split(dataset, [train_split, 1-train_split])
    
    def train_dataloader(self):
        return DataLoader(self.train_dataset, batch_size=self.batch_sz, num_workers=8, shuffle=True)
    
    def val_dataloader(self):
        return DataLoader(self.val_dataset, batch_size=self.batch_sz, num_workers=8)


if __name__ == "__main__":
    # dm = MinecraftDataModule(dataset_dir="/users/nrousell/scratch/minecraft-raw")
    dataset = MinecraftDataset(dataset_dir="/users/nrousell/scratch/minecraft-raw", num_context_frames=4)
    # dataloader = DataLoader(dataset, batch_size=16, shuffle=True, num_workers=4)

    batch = dataset.__getitem__(50)

    # loader = DataLoader(dataset, batch_size=64, num_workers=0)

    # for num_workers in [12, 0, 2, 4, 8, 16]:
    #    loader = DataLoader(dataset, batch_size=64, num_workers=num_workers)
    #    start = time()
    #    for i, batch in enumerate(loader):
    #        if i == 10:
    #            break
    #    print(f"Workers: {num_workers}, Time: {time() - start:.2f}s")<|MERGE_RESOLUTION|>--- conflicted
+++ resolved
@@ -370,13 +370,9 @@
         cur_mem_indices = frame_idx + self.mem_indices
         # TODO: add spatial heuristic filter
         cur_mem_indices = cur_mem_indices[cur_mem_indices >= 0]
-<<<<<<< HEAD
         cur_mem_indices = cur_mem_indices[~is_gui_open[cur_mem_indices]] # filter out frames where the GUI is open
         if cur_mem_indices[-1] != -1:
             cur_mem_indices = torch.cat([cur_mem_indices, torch.tensor(-1)])
-=======
-        # cur_mem_indices = cur_mem_indices[~is_gui_open[cur_mem_indices]] # filter out frames where the GUI is open
->>>>>>> 94f11536
         context_indices = get_most_relevant_poses_to_target(
             target_pose=target_pose, 
             other_poses=pose_matrix[cur_mem_indices], 
