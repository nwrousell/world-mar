--- conflicted
+++ resolved
@@ -382,13 +382,8 @@
 
         # add padding frames if necessary
         num_non_padding_frames = len(frames)
-<<<<<<< HEAD
         if len(frames) < self.num_context_frames + 1:
             num_padding = self.num_context_frames + 1 - len(frames)
-=======
-        if len(frames) < self.num_context_frames:
-            num_padding = self.num_context_frames - len(frames)
->>>>>>> f51dd8f1
             plucker = torch.cat([plucker, torch.zeros((num_padding, *plucker[0].shape))], dim=0)
 
             for _ in range(num_padding):
@@ -412,28 +407,17 @@
         }
 
 class MinecraftDataModule(L.LightningDataModule):
-<<<<<<< HEAD
     def __init__(self, dataset_dir: str, batch_sz=64, memory_frames=300, num_context_frames=4):
-=======
-    def __init__(self, dataset_dir: str, batch_sz=64, memory_frames=500, num_context_frames=5):
->>>>>>> f51dd8f1
         super().__init__()
         self.dataset_dir = dataset_dir
         self.batch_sz = batch_sz
         self.dataset = MinecraftDataset(dataset_dir=dataset_dir, memory_frames=memory_frames, num_context_frames=num_context_frames)
     
     def train_dataloader(self):
-<<<<<<< HEAD
         return DataLoader(self.dataset, batch_size=self.batch_sz, num_workers=1, shuffle=True)
     
     def val_dataloader(self):
         return DataLoader(self.dataset, batch_size=self.batch_sz, num_workers=1, shuffle=True)
-=======
-        return DataLoader(self.dataset, batch_size=self.batch_sz, num_workers=16, shuffle=True)
-    
-    def val_dataloader(self):
-        return DataLoader(self.dataset, batch_size=self.batch_sz, num_workers=16, shuffle=True)
->>>>>>> f51dd8f1
 
 
 if __name__ == "__main__":
