"""
Adapted from: https://github.com/LTH14/mar/blob/main/models/mar.py
"""

from world_mar.modules.embeddings.rotary_embedding import RotaryEmbedding
from functools import partial
import numpy as np
from tqdm import tqdm
import scipy.stats as stats
import math
import torch
import torch.nn as nn
from torch.utils.checkpoint import checkpoint
from torch.optim import AdamW
from torch.optim.lr_scheduler import LinearLR
from einops import rearrange
from world_mar.modules.attention import STBlock
from world_mar.modules.embeddings.timestep_embedding import TimestepEmbedder
from world_mar.modules.utils import instantiate_from_config
from world_mar.oasis_utils.vae import AutoencoderKL, format_image
from world_mar.models.diffloss import DiffLoss
import pytorch_lightning as pl
from time import time


def mask_by_order(mask_len, order, bsz, seq_len):
    """
    Returns a boolean mask where the *first* `mask_len` indices of `order`
    are marked True. All others are False.
    """
    masking = torch.zeros(bsz, seq_len)
    masking.scatter_(1, order[:, :mask_len.item()], True)  # in-place set
    return masking

class WorldMAR(pl.LightningModule):
    """
    Assumptions Praccho's making:
        vae is an AutoencoderKL, future me can change this to any encoder decoder, but we like LDM's
        so we should be using it
    
    Req'd args... you need to give me a:
        - vae: thing that has an encode and decode

    """
    def __init__(
        self, 
        vae_config, # should be an AutoencoderKL 
        img_height=360, img_width=640, num_frames=5,
        patch_size=2, token_embed_dim=16,
        vae_seq_h=18, vae_seq_w=32,
        st_embed_dim=256,
        encoder_depth=8, encoder_num_heads=8,
        decoder_depth=8, decoder_num_heads=8,
        diffloss_w=256, diffloss_d=3, num_sampling_steps='100', diffusion_batch_mul=4,
        mask_ratio_min=0.7,
        proj_dropout=0.1,
        attn_dropout=0.1,
        warmup_steps=10000, # TODO: change this depending on dataset size
        **kwargs
    ):
        super().__init__()
        self.automatic_optimization = False
        plucker_dim = 6
        action_dim = 25
        embedding_hidden_dim = 128
        self.warmup_steps = warmup_steps
        self.seq_h, self.seq_w = vae_seq_h // patch_size, vae_seq_w // patch_size
        self.frame_seq_len = self.seq_h * self.seq_w

        # ----- masking statistics -----
        # ref: masking ratio used by MAR for image gen
        self.mask_ratio_gen = stats.truncnorm((mask_ratio_min -1.0) / 0.25, 0, loc=1.0, scale=0.25)

        # ----- global embeddings -----
        self.pose_embedder = nn.Sequential(
            nn.Linear(plucker_dim, embedding_hidden_dim),
            nn.ReLU(),
            nn.Linear(embedding_hidden_dim, st_embed_dim)
        )
        self.timestamp_embedder = TimestepEmbedder(hidden_size=st_embed_dim)
        self.action_embedder = nn.Sequential(
            nn.Linear(action_dim, embedding_hidden_dim),
            nn.ReLU(),
            nn.Linear(embedding_hidden_dim, st_embed_dim)
        )

        # ----- local RoPE embeddings -----
        self.enc_spatial_rotary_embedder = RotaryEmbedding(dim=st_embed_dim // encoder_num_heads // 2, freqs_for="pixel", max_freq=256)
        self.enc_temporal_rotary_embedder = RotaryEmbedding(dim=st_embed_dim // encoder_num_heads)
        self.dec_spatial_rotary_embedder = RotaryEmbedding(dim=st_embed_dim // decoder_num_heads // 2, freqs_for="pixel", max_freq=256)
        self.dec_temporal_rotary_embedder = RotaryEmbedding(dim=st_embed_dim // decoder_num_heads)

        # ----- encoder -----
        # initial projection
        self.patch_size = patch_size
        self.token_embed_dim = token_embed_dim * patch_size**2
        self.z_proj = nn.Linear(self.token_embed_dim, st_embed_dim, bias=True) # projs VAE latents to transformer dim
        self.z_proj_ln = nn.LayerNorm(st_embed_dim, eps=1e-6)
        # special tokens [PRED] and [CTX]
<<<<<<< HEAD
        self.pred_token = nn.Parameter(torch.zeros(1, 1, st_embed_dim))
        self.ctx_token = nn.Parameter(torch.zeros(1, 1, st_embed_dim))
=======
        self.pred_token = nn.Parameter(torch.zeros(1, st_embed_dim))
        self.ctx_token = nn.Parameter(torch.zeros(1, st_embed_dim))
>>>>>>> f51dd8f1
        # encoder spatio-temporal attention blocks
        self.encoder_blocks = nn.ModuleList([
            STBlock(
                st_embed_dim, encoder_num_heads, qkv_bias=True,
                proj_drop=proj_dropout, attn_drop=attn_dropout,
                spatial_rotary_emb=self.enc_spatial_rotary_embedder,
                temporal_rotary_emb=self.enc_temporal_rotary_embedder
            ) for _ in range(encoder_depth)])
        # layer normalization
        self.encoder_norm = nn.LayerNorm(st_embed_dim)

        # ----- decoder -----
        # special token [MASK] for selected tokens that decoder should in-paint
        self.mask_token = nn.Parameter(torch.zeros(1, 1, st_embed_dim))
        # decoder spatio-temporal attention blocks
        self.decoder_blocks = nn.ModuleList([
            STBlock(
                st_embed_dim, decoder_num_heads, qkv_bias=True,
                proj_drop=proj_dropout, attn_drop=attn_dropout, 
                spatial_rotary_emb=self.dec_spatial_rotary_embedder,
                temporal_rotary_emb=self.dec_temporal_rotary_embedder
            ) for _ in range(decoder_depth)])
        # layer normalization
        self.decoder_norm = nn.LayerNorm(st_embed_dim)

        # ----- pose prediction -----
        # TODO: add pose prediction network, throw into training

        # ----- special token initialization -----
        self.initialize_weights()
        
        # ----- initialize diff loss -----
        # TODO: make cutomizable as MLP (per patch?) vs DiT (per frame).
        #       for now, assuming more lightweight MLP
        self.diffloss = DiffLoss(
            target_channels=self.token_embed_dim,
            z_channels=st_embed_dim,
            width=diffloss_w,
            depth=diffloss_d,
            num_sampling_steps=num_sampling_steps
        )
        self.diffusion_batch_mul = diffusion_batch_mul

        # ----- intialize the vae -----
<<<<<<< HEAD
        # self.instantiate_vae(vae_config)
        # assert isinstance(self.vae, AutoencoderKL)
        # self.vae_embed_dim = self.vae.latent_dim
        # assert self.vae.latent_dim == token_embed_dim
        # assert self.vae.seq_h == vae_seq_h & self.vae.seq_w == vae_seq_w

        self.vae_seq_h = 18
        self.vae_seq_w = 32

        self.seq_h, self.seq_w = self.vae_seq_h // patch_size, self.vae_seq_w // patch_size
        self.frame_seq_len = self.seq_h * self.seq_w
=======
        self.instantiate_vae(vae_config)
        assert isinstance(self.vae, AutoencoderKL)
        self.vae_embed_dim = self.vae.latent_dim
        assert self.vae.latent_dim == token_embed_dim
        assert self.vae.seq_h == vae_seq_h and self.vae.seq_w == vae_seq_w

>>>>>>> f51dd8f1
        # we assume here the diffusion model operates one frame at a time:
        self.diffusion_pos_emb_learned = nn.Parameter(torch.zeros(1, self.seq_h, self.seq_w, st_embed_dim))
        torch.nn.init.kaiming_normal_(self.diffusion_pos_emb_learned)
        self.num_frames = num_frames
    
    def initialize_weights(self):
        torch.nn.init.kaiming_normal_(self.pred_token)
        torch.nn.init.kaiming_normal_(self.ctx_token)
        torch.nn.init.kaiming_normal_(self.mask_token)
        self.apply(self._init_weights)

    def _init_weights(self, m):
        if isinstance(m, nn.Linear):
            torch.nn.init.xavier_uniform_(m.weight)
            if isinstance(m, nn.Linear) and m.bias is not None:
                nn.init.constant_(m.bias, 0)
        elif isinstance(m, nn.LayerNorm):
            if m.bias is not None:
                nn.init.constant_(m.bias, 0)
            if m.weight is not None:
                nn.init.constant_(m.weight, 1.0)
    
    def instantiate_vae(self, vae_config):
        self.vae = instantiate_from_config(vae_config)
        self.vae.to(self.device)
        self.vae.train = lambda self, mode=True: self
        for param in self.vae.parameters():
            param.requires_grad=False
    
    def patchify(self, x):
        bsz, s, c = x.shape
        p = self.patch_size
        h_, w_ = self.seq_h, self.seq_w
        x = rearrange(x, "b (h w) c -> b c h w", h=h_*p)

        x = x.reshape(bsz, c, h_, p, w_, p)
        x = torch.einsum('nchpwq->nhwcpq', x)
        # x = x.reshape(bsz, h_ * w_, c * p ** 2)
        x = x.reshape(bsz, h_, w_, c * p ** 2)
        return x  # [bsz, h, w, d]

    def unpatchify(self, x):
        bsz = x.shape[0]
        p = self.patch_size
        c = self.vae_embed_dim
        h_, w_ = self.seq_h, self.seq_w

        x = x.reshape(bsz, h_, w_, c, p, p)
        x = torch.einsum('nhwcpq->nchpwq', x)
        x = x.reshape(bsz, c, h_ * p, w_ * p) # TODO: this should probably be changed for optim
        return x  # [bsz, c, h, w]
    
    def sample_orders(self, bsz):
        orders = []
        for _ in range(bsz):
            order = np.array(list(range(self.frame_seq_len)))
            np.random.shuffle(order)
            orders.append(order)
        orders = torch.Tensor(np.array(orders)).cuda().long()
        return orders

    def random_masking(self, x, orders, random_offset=False):
        bsz= x.shape[0]
        mask_rate = self.mask_ratio_gen.rvs(1)[0]
        num_masked_tokens = int(np.ceil(self.frame_seq_len * mask_rate))
        mask = torch.zeros(bsz, self.frame_seq_len, dtype=bool, device=x.device)
        # TODO: consider moving this offset to any frame?
        #       this is 0 currently because pred frame is at start of seq
        if random_offset:
            # TODO: THIS IS WRONG, HIGH SHOULD BE BATCH ITEM NUM FRAME DEPENDENT
            offsets = torch.randint(high=self.num_frames, size=bsz, dtype=torch.int64, device=self.device)
        else:
            offsets = torch.zeros(bsz, dtype=torch.int64, device=x.device)
        mask = torch.scatter(mask, dim=-1, index=orders[:, :num_masked_tokens],
                             src=torch.ones(bsz, self.frame_seq_len, dtype=bool, device=x.device))
        return mask, offsets # b hw, b

    def add_pose_and_timestamp_embeddings(self, x, poses, timestamps, is_decoder=False):
        B, T, H, W, D = x.shape

        if is_decoder:
            H -= 1  # encoder would have concatenated buffer onto x's H dim
            
        assert timestamps.shape == (B, T)

        # construct pose embeddings matching latent shape
        poses = poses[:, :, ::36, ::40, :]           # (B, T, H, W, 6)
        pose_embeddings = self.pose_embedder(poses)  # (B, T, H, W, D)

        # construct timestamp embeddings matching latent shape
        timestamps = rearrange(timestamps, "b t -> (b t)")                               # (BT)
        timestamp_embeddings = self.timestamp_embedder(timestamps)                       # (BT, D)
        timestamp_embeddings = rearrange(timestamp_embeddings, "(b t) d -> b t d", b=B)  # (B, T, D)
        timestamp_embeddings = timestamp_embeddings.unsqueeze(2).unsqueeze(3)            # (B, T, 1, 1, D)
        timestamp_embeddings = timestamp_embeddings.expand((-1, -1, H, W, -1))           # (B, T, H, W, D)

        # return the latent with the embeddings added
        x[:, :, :H, :, :] += pose_embeddings + timestamp_embeddings  # (B, T, H or H+1, W, D)
        return x

    def add_pred_action_and_ctx_embeddings(self, x, actions, is_decoder=False):
        B, T, H, W, D = x.shape

        if is_decoder:
            H -= 1  # encoder would have concatenated buffer onto x's H dim

        assert actions.shape == (B, 25)

        # calculate action tokens
        action_embeddings = self.action_embedder(actions)  # (B, D)

        # tokens: expected to be d-dimensional vectors
        pred_token_buffer = self.pred_token.view(1, 1, 1, 1, D).repeat(B, 1, 1, W, 1)      # (B, 1, 1, W, D)
        action_token_buffer = action_embeddings.view(B, 1, 1, 1, D).repeat(1, 1, 1, W, 1)  # (B, 1, 1, W, D)
        ctx_token_buffer = self.ctx_token.view(1, 1, 1, 1, D).repeat(B, T-2, 1, W, 1)      # (B, T-2, 1, W, D)

        if not is_decoder:
            # concat [PRED] token buffer to x[:, 0] (first elements along temporal dim) 
            # concat [ACTION] token buffer to x[:, 1] (second elements along temporal dim)
            # concat [CTX] token buffer to x[:, 2:] (third, fourth, fifth, ... elements along temporal dim)
            # these concatenations are happening along H, the height dimension (could've been W equivalently)
            x = torch.cat([
                torch.cat([x[:, 0:1], pred_token_buffer], dim=-3),
                torch.cat([x[:, 1:2], action_token_buffer], dim=-3),
                torch.cat([x[:, 2:], ctx_token_buffer], dim=-3)
            ], dim=-4)  # dim=-3 is H and dim=-4 is T
        else:
            # add [PRED] tokens to x[:, 0, H:, :, :] (extra buffer for first elements along temporal dim) 
            # add [ACTION] tokens to x[:, 1, H:, :, :] (extra buffer for second elements along temporal dim)
            # add [CTX] tokens to x[:, 2:, H:, :, :] (extra buffer for third, fourth, fifth, ... elements along temporal dim)
            tokens = torch.cat([pred_token_buffer, action_token_buffer, ctx_token_buffer], dim=-4)  # (B, T, 1, W, D)
            x[:, :, H:, :, :] += tokens  # (B, T, H+1, W, D)

        return x  # (B, T, H+1, W, D)

    def forward_encoder(self, x, actions, poses, timestamps, s_attn_mask=None, t_attn_mask=None):
        # x:       (B, T, H, W, token_embed_dim)
        # actions: (B, 25)
        # poses:   (B, T, 40H, 40W, 6)
        # TODO: double check this actually does across last dim
        x = self.z_proj(x)  # (B, T, H, W, D)

        # add pose and timestamp embeddings
        x = self.add_pose_and_timestamp_embeddings(x, poses, timestamps)  # (B, T, H, W, D)

        # add token buffers for prediction, action (on prev frame), and context (on memory frames)
        x = self.add_pred_action_and_ctx_embeddings(x, actions)  # (B, T, H+1, W, D)

        # pass through each encoder spatio-temporal attention block
        # TODO: double check this actually does across last dim
        x = self.z_proj_ln(x)

        for block in self.encoder_blocks:
            x = block(x, s_attn_mask=s_attn_mask, t_attn_mask=t_attn_mask)

        x = self.encoder_norm(x) 

        return x  # (B, T, H+1, W, D)

    def forward_decoder(self, x, actions, poses, timestamps, mask, offsets, s_attn_mask=None, t_attn_mask=None):
        # x:       (B, T, H+1, W, D) 
        # mask:    (B, HW)
        # offsets: (B)
        B, T, H, W, D = x.shape
        H -= 1  # encoder would have concatenated token buffer onto x's H dim

        # convert mask and offsets into separate space and time masks
        s_mask = mask.view(B, 1, H+1, W)
        t_mask = (torch.arange(T, device=self.device).unsqueeze(0) == offsets.unsqueeze(1)).view(B, T, 1, 1)
        full_mask = s_mask & t_mask
        x = torch.where(full_mask.unsqueeze(-1), self.mask_token, x)  # (B, T, H+1, W, D)

        # add pose and timestamp embeddings
        x = self.add_pose_and_timestamp_embeddings(x, poses, timestamps, is_decoder=True)  # (B, T, H+1, W, D)

        # re-add [PRED], [ACTION], and [CTX] tokens to the token buffers
        x = self.add_pred_action_and_ctx_embeddings(x, actions, is_decoder=True)  # (B, T, H+1, W, D)

        # pass through each decoder spatio-temporal attention block
        for block in self.decoder_blocks:
            x = block(x, s_attn_mask=s_attn_mask, t_attn_mask=t_attn_mask)

        x = self.decoder_norm(x)

        # remove the extra token buffer that was concatenated by the encoder onto x's H dim
        x = x[:, :, :H, :, :]

        return x  # (B, T, H, W, D)
    
    def forward_diffusion(self, z, tgt, mask):
        tgt = rearrange(tgt, "b h w d -> (b h w) d").repeat(self.diffusion_batch_mul, 1)
        z = z + self.diffusion_pos_emb_learned
        z = rearrange(z, "b h w d -> (b h w) d").repeat(self.diffusion_batch_mul, 1) # ad
        mask = rearrange(mask, "b s -> (b s)").repeat(self.diffusion_batch_mul)
        loss = self.diffloss(z=z, target=tgt, mask=mask)
        return loss

    def construct_attn_masks(self, x, mask, offsets, padding_mask=None):
        b, t, h, w, d = x.shape
        batch_idx = torch.arange(b, device=self.device)

        # --- spatial attn mask ---
        valid_hw = torch.ones(b, t, (h+1)*w, dtype=torch.bool, device=self.device)
        if padding_mask is not None:
            valid_hw &= padding_mask.unsqueeze(-1)
        s_attn_mask_dec = valid_hw.unsqueeze(-1) & valid_hw.unsqueeze(-2)
        s_attn_mask_dec = rearrange(s_attn_mask_dec, "b t hw1 hw2 -> (b t) 1 hw1 hw2")
        valid_hw[batch_idx, offsets] = ~mask
        
        s_attn_mask_enc = valid_hw.unsqueeze(-1) & valid_hw.unsqueeze(-2)
        s_attn_mask_enc = rearrange(s_attn_mask_enc, "b t hw1 hw2 -> (b t) 1 hw1 hw2")

        # --- temporal attn mask ---
        valid_t = torch.ones(b, (h+1)*w, t, dtype=torch.bool, device=self.device)
        if padding_mask is not None:
            valid_t &= padding_mask.unsqueeze(1)
        t_attn_mask_dec = valid_t.unsqueeze(-1) & valid_t.unsqueeze(2)
        t_attn_mask_dec = rearrange(t_attn_mask_dec, "b hw t1 t2 -> (b hw) 1 t1 t2")
<<<<<<< HEAD

        _, l, _ = valid_t.shape

=======

        _, l, _ = valid_t.shape

>>>>>>> f51dd8f1
        batch_idx = batch_idx.unsqueeze(1).expand(-1, l)
        len_idx   = torch.arange(l, device=valid_t.device).unsqueeze(0).expand(b, -1)
        depth_idx = offsets.unsqueeze(1).expand(-1, l)
        valid_t[batch_idx[mask], len_idx[mask], depth_idx[mask]] = False
        
        t_attn_mask_enc = valid_t.unsqueeze(-1) & valid_t.unsqueeze(2)
        t_attn_mask_enc = rearrange(t_attn_mask_enc, "b hw t1 t2 -> (b hw) 1 t1 t2")

        return s_attn_mask_enc, t_attn_mask_enc, s_attn_mask_dec, t_attn_mask_dec

    def forward(self, x, actions, poses, timestamps, padding_mask=None):
        b = x.shape[0]

        # 1) compress frames w/ vae
<<<<<<< HEAD
        # x = rearrange(frames, "b t h w c -> (b t) c h w")
        # x = self.vae.encode(frames).sample() # (b t) (h w) d
        # start = time()
        x = rearrange(x, "b t s c -> (b t) s c")
=======
        x = rearrange(frames, "b t h w c -> (b t) c h w")
        x = self.vae.encode(x).sample() # (b t) (h w) d
>>>>>>> f51dd8f1
        x = self.patchify(x) # (bt) h w d (different h and w bc of patchifying)
        x = rearrange(x, "(b t) h w d -> b t h w d", b=b)
        x_gt = x.clone().detach()

        # end = time()
        # print(f"patchify: {end - start}")
        # start = time()

        # 2) gen mask
        b, t, h, w, d = x.shape
        orders = self.sample_orders(b)
        mask, offsets = self.random_masking(x, orders) # b hw, b
        pad_mask = rearrange(mask, "b (h w) -> b h w", h=h)
        pad_mask = torch.cat([pad_mask, torch.zeros(b,1,w, dtype=torch.bool, device=self.device)], dim=-2)
        pad_mask = rearrange(pad_mask, "b h w -> b (h w)")

        # 3) construct attn_masks
        (s_attn_mask_enc, t_attn_mask_enc, 
         s_attn_mask_dec, t_attn_mask_dec) = self.construct_attn_masks(x, pad_mask, offsets, padding_mask=padding_mask)
<<<<<<< HEAD

        # end = time()
        # print(f"masks: {end - start}")
        # start = time()
=======
>>>>>>> f51dd8f1

        # 4) run encoder
        x = self.forward_encoder(x, actions, poses, timestamps, s_attn_mask=s_attn_mask_enc, t_attn_mask=t_attn_mask_enc)

        # end = time()
        # print(f"encoder: {end - start}")
        # start = time()

        # 5) run decoder
        z = self.forward_decoder(x, actions, poses, timestamps, pad_mask, offsets, s_attn_mask=s_attn_mask_dec, t_attn_mask=t_attn_mask_dec)
        # z : b t h w d

        # end = time()
        # print(f"decoder: {end - start}")
        # start = time()

        # 6) split into tgt frame + diffuse
        batch_idx = torch.arange(b, device=self.device)
        z_t = z[batch_idx, offsets] # b h w d
        xt_gt = x_gt[batch_idx, offsets] # b h w d

        loss = self.forward_diffusion(z_t, xt_gt, mask)        

        # end = time()
        # print(f"diffuse: {end - start}")

        return loss

    def training_step(self, batch, batch_idx):
        opt = self.optimizers()
        lr_sched = self.lr_schedulers()
        opt.zero_grad()

        # print("START OF TRAINING STEP")

        # --- parse batch ---
        # assume the layout is [PRED_FRAME, PREV_FRAME, CTX_FRAMES ...]
        frames = format_image(batch["frames"].to(self.device)) # shape [B, T, H, W, C]
        batch_nframes = batch["num_non_padding_frames"].to(self.device) # shape [B,]
        actions = batch["action"].to(self.device) # shape [B, 25]
        poses = batch["plucker"].to(self.device) # shape [B, T, H, W, 6]
        timestamps = batch["timestamps"].to(self.device) # shape [B, T]

        # --- construct padding_mask ---
        B, L = len(frames), self.num_frames * self.frame_seq_len
        # assert not torch.any(batch_nframes > self.num_frames)
        idx = torch.arange(self.num_frames, device=self.device).expand(B, self.num_frames)
        padding_mask = idx < batch_nframes.unsqueeze(1) # b t

        # --- forward + backprop ---
        loss = self(frames, actions, poses, timestamps, padding_mask=padding_mask)
        self.log("train_loss", loss, on_step=True, on_epoch=True, prog_bar=True)
        self.manual_backward(loss)

        # start = time()

        opt.step()
        lr_sched.step()

        # end = time()
        # print(f"backprop: {end - start}")
    
    def configure_optimizers(self):
        optim = AdamW(self.parameters(), lr=self.learning_rate)
        lr_sched = LinearLR(optim, start_factor=1.0, end_factor=1.0, total_iters=self.warmup_steps)

        return {
            "optimizer": optim,
            "lr_scheduler": {
                "scheduler": lr_sched,
                "interval": "step",
                "frequency": 1,
            }
        }

    def sample(self, frames, actions, poses, timestamps):
        b = frames.shape[0]

        # 1) compress frames w/ vae
        x = rearrange(frames, "b t h w c -> (b t) c h w")
        x = self.vae.encode(frames).sample() # (b t) (h w) d
        x = self.patchify(x) # (bt) h w d (different h and w bc of patchifying)
        x = rearrange(x, "(b t) h w d -> b t h w d", b=b)
        x_gt = x.clone().detach()

        # 2) gen mask
        orders = self.sample_orders(b)
        mask, offsets = self.random_masking(x, orders) # b hw, b

        # 3) construct attn_masks
        (s_attn_mask_enc, t_attn_mask_enc, 
         s_attn_mask_dec, t_attn_mask_dec) = self.construct_attn_masks(x, mask, offsets, padding_mask=padding_mask)

        # 4) run encoder
        x = self.forward_encoder(x, actions, poses, timestamps, s_attn_mask=s_attn_mask_enc, t_attn_mask=t_attn_mask_enc)

        # 5) run decoder
        z = self.forward_decoder(x, actions, poses, timestamps, mask, offsets, s_attn_mask=s_attn_mask_dec, t_attn_mask=t_attn_mask_dec)
        # z : b t h w d

        # 6) split into tgt frame + diffuse
        batch_idx = torch.arange(b, device=self.device)
        z_t = x[batch_idx, offsets] # b h w d
        xt_gt = x_gt[batch_idx, offsets] # b h w d
        
        

    # def sample_tokens(self, bsz, num_iter=64, labels=None, temperature=1.0, progress=False):

    #     # init and sample generation orders
    #     mask = torch.ones(bsz, self.seq_len).cuda()
    #     tokens = torch.zeros(bsz, self.seq_len, self.token_embed_dim).cuda()
    #     orders = self.sample_orders(bsz)

    #     indices = list(range(num_iter))
    #     if progress:
    #         indices = tqdm(indices)
    #     # generate latents
    #     for step in indices:
    #         cur_tokens = tokens.clone()

    #         # class embedding and CFG
    #         if labels is not None:
    #             class_embedding = self.class_emb(labels)
    #         else:
    #             class_embedding = self.fake_latent.repeat(bsz, 1)
    #         if not cfg == 1.0:
    #             tokens = torch.cat([tokens, tokens], dim=0)
    #             class_embedding = torch.cat([class_embedding, self.fake_latent.repeat(bsz, 1)], dim=0)
    #             mask = torch.cat([mask, mask], dim=0)

    #         # mae encoder
    #         x = self.forward_mae_encoder(tokens, mask, class_embedding)

    #         # mae decoder
    #         z = self.forward_mae_decoder(x, mask)

    #         # mask ratio for the next round, following MaskGIT and MAGE.
    #         mask_ratio = np.cos(math.pi / 2. * (step + 1) / num_iter)
    #         mask_len = torch.Tensor([np.floor(self.seq_len * mask_ratio)]).cuda()

    #         # masks out at least one for the next iteration
    #         mask_len = torch.maximum(torch.Tensor([1]).cuda(),
    #                                  torch.minimum(torch.sum(mask, dim=-1, keepdims=True) - 1, mask_len))

    #         # get masking for next iteration and locations to be predicted in this iteration
    #         mask_next = mask_by_order(mask_len[0], orders, bsz, self.seq_len)
    #         if step >= num_iter - 1:
    #             mask_to_pred = mask[:bsz].bool()
    #         else:
    #             mask_to_pred = torch.logical_xor(mask[:bsz].bool(), mask_next.bool())
    #         mask = mask_next
    #         if not cfg == 1.0:
    #             mask_to_pred = torch.cat([mask_to_pred, mask_to_pred], dim=0)

    #         # sample token latents for this step
    #         z = z[mask_to_pred.nonzero(as_tuple=True)]
    #         # cfg schedule follow Muse
    #         if cfg_schedule == "linear":
    #             cfg_iter = 1 + (cfg - 1) * (self.seq_len - mask_len[0]) / self.seq_len
    #         elif cfg_schedule == "constant":
    #             cfg_iter = cfg
    #         else:
    #             raise NotImplementedError
    #         sampled_token_latent = self.diffloss.sample(z, temperature, cfg_iter)
    #         if not cfg == 1.0:
    #             sampled_token_latent, _ = sampled_token_latent.chunk(2, dim=0)  # Remove null class samples
    #             mask_to_pred, _ = mask_to_pred.chunk(2, dim=0)

    #         cur_tokens[mask_to_pred.nonzero(as_tuple=True)] = sampled_token_latent
    #         tokens = cur_tokens.clone()

    #     # unpatchify
    #     tokens = self.unpatchify(tokens)
    #     return tokens<|MERGE_RESOLUTION|>--- conflicted
+++ resolved
@@ -97,13 +97,8 @@
         self.z_proj = nn.Linear(self.token_embed_dim, st_embed_dim, bias=True) # projs VAE latents to transformer dim
         self.z_proj_ln = nn.LayerNorm(st_embed_dim, eps=1e-6)
         # special tokens [PRED] and [CTX]
-<<<<<<< HEAD
-        self.pred_token = nn.Parameter(torch.zeros(1, 1, st_embed_dim))
-        self.ctx_token = nn.Parameter(torch.zeros(1, 1, st_embed_dim))
-=======
         self.pred_token = nn.Parameter(torch.zeros(1, st_embed_dim))
         self.ctx_token = nn.Parameter(torch.zeros(1, st_embed_dim))
->>>>>>> f51dd8f1
         # encoder spatio-temporal attention blocks
         self.encoder_blocks = nn.ModuleList([
             STBlock(
@@ -148,7 +143,6 @@
         self.diffusion_batch_mul = diffusion_batch_mul
 
         # ----- intialize the vae -----
-<<<<<<< HEAD
         # self.instantiate_vae(vae_config)
         # assert isinstance(self.vae, AutoencoderKL)
         # self.vae_embed_dim = self.vae.latent_dim
@@ -160,14 +154,6 @@
 
         self.seq_h, self.seq_w = self.vae_seq_h // patch_size, self.vae_seq_w // patch_size
         self.frame_seq_len = self.seq_h * self.seq_w
-=======
-        self.instantiate_vae(vae_config)
-        assert isinstance(self.vae, AutoencoderKL)
-        self.vae_embed_dim = self.vae.latent_dim
-        assert self.vae.latent_dim == token_embed_dim
-        assert self.vae.seq_h == vae_seq_h and self.vae.seq_w == vae_seq_w
-
->>>>>>> f51dd8f1
         # we assume here the diffusion model operates one frame at a time:
         self.diffusion_pos_emb_learned = nn.Parameter(torch.zeros(1, self.seq_h, self.seq_w, st_embed_dim))
         torch.nn.init.kaiming_normal_(self.diffusion_pos_emb_learned)
@@ -386,15 +372,9 @@
             valid_t &= padding_mask.unsqueeze(1)
         t_attn_mask_dec = valid_t.unsqueeze(-1) & valid_t.unsqueeze(2)
         t_attn_mask_dec = rearrange(t_attn_mask_dec, "b hw t1 t2 -> (b hw) 1 t1 t2")
-<<<<<<< HEAD
 
         _, l, _ = valid_t.shape
 
-=======
-
-        _, l, _ = valid_t.shape
-
->>>>>>> f51dd8f1
         batch_idx = batch_idx.unsqueeze(1).expand(-1, l)
         len_idx   = torch.arange(l, device=valid_t.device).unsqueeze(0).expand(b, -1)
         depth_idx = offsets.unsqueeze(1).expand(-1, l)
@@ -409,15 +389,10 @@
         b = x.shape[0]
 
         # 1) compress frames w/ vae
-<<<<<<< HEAD
         # x = rearrange(frames, "b t h w c -> (b t) c h w")
         # x = self.vae.encode(frames).sample() # (b t) (h w) d
         # start = time()
         x = rearrange(x, "b t s c -> (b t) s c")
-=======
-        x = rearrange(frames, "b t h w c -> (b t) c h w")
-        x = self.vae.encode(x).sample() # (b t) (h w) d
->>>>>>> f51dd8f1
         x = self.patchify(x) # (bt) h w d (different h and w bc of patchifying)
         x = rearrange(x, "(b t) h w d -> b t h w d", b=b)
         x_gt = x.clone().detach()
@@ -437,13 +412,10 @@
         # 3) construct attn_masks
         (s_attn_mask_enc, t_attn_mask_enc, 
          s_attn_mask_dec, t_attn_mask_dec) = self.construct_attn_masks(x, pad_mask, offsets, padding_mask=padding_mask)
-<<<<<<< HEAD
 
         # end = time()
         # print(f"masks: {end - start}")
         # start = time()
-=======
->>>>>>> f51dd8f1
 
         # 4) run encoder
         x = self.forward_encoder(x, actions, poses, timestamps, s_attn_mask=s_attn_mask_enc, t_attn_mask=t_attn_mask_enc)
