"""
Adapted from: https://github.com/LTH14/mar/blob/main/models/mar.py
"""

from world_mar.modules.embeddings.rotary_embedding import RotaryEmbedding
from functools import partial
import numpy as np
from tqdm import tqdm
import scipy.stats as stats
import math
import torch
import torch.nn as nn
from torch.utils.checkpoint import checkpoint
from torch.optim import AdamW
from torch.optim.lr_scheduler import LinearLR, CosineAnnealingLR, SequentialLR
from einops import rearrange
from world_mar.modules.attention import STBlock
from world_mar.modules.embeddings.timestep_embedding import TimestepEmbedder
from world_mar.modules.utils import instantiate_from_config
from world_mar.oasis_utils.vae import AutoencoderKL, format_image
from world_mar.models.diffloss import DiffLoss
import pytorch_lightning as pl
from time import time

seed = 42
torch.manual_seed(seed)

class WorldMAR(pl.LightningModule):
    """
    Assumptions Praccho's making:
        vae is an AutoencoderKL, future me can change this to any encoder decoder, but we like LDM's
        so we should be using it
    
    Req'd args... you need to give me a:
        - vae: thing that has an encode and decode

    """
    def __init__(
        self, 
        vae_config=None, # should be an AutoencoderKL 
        img_height=360, img_width=640, num_frames=5,
        patch_size=2, token_embed_dim=16,
        vae_seq_h=18, vae_seq_w=32,
        st_embed_dim=256,
        encoder_depth=8, encoder_num_heads=8,
        decoder_depth=8, decoder_num_heads=8,
        diffloss_w=256, diffloss_d=3, num_sampling_steps='100', diffusion_batch_mul=4,
        mask_random_frame=False, prev_masking_rate=0.5,
        mask_ratio_min=0.7,
        proj_dropout=0.1,
        attn_dropout=0.1,
        gradient_clip_val=1.0,
        warmup_steps=13500, # TODO: change this depending on dataset size
        **kwargs
    ):
        super().__init__()
        self.automatic_optimization = False
        plucker_dim = 6
        action_dim = 25
        embedding_hidden_dim = 128
        self.warmup_steps = warmup_steps
        self.gradient_clip_val = gradient_clip_val
        self.seq_h, self.seq_w = vae_seq_h // patch_size, vae_seq_w // patch_size
        self.frame_seq_len = self.seq_h * self.seq_w
        self.scale_factor = 0.09

        # ----- masking statistics -----
        # ref: masking ratio used by MAR for image gen
        self.mask_random_frame = mask_random_frame
<<<<<<< HEAD
        self.mask_ratio_gen = stats.truncnorm((mask_ratio_min -1.0) / 0.25, 0, loc=1.0, scale=0.25)
        self.prev_masking_rate = prev_masking_rate
=======
        self.mask_ratio_gen = stats.truncnorm((mask_ratio_min - 1.0) / 0.25, 0, loc=1.0, scale=0.25)
>>>>>>> dbd4e798

        # ----- global embeddings -----
        self.pose_embedder = nn.Sequential(
            nn.Linear(plucker_dim, embedding_hidden_dim),
            nn.ReLU(),
            nn.Linear(embedding_hidden_dim, st_embed_dim)
        )
        self.timestamp_embedder = TimestepEmbedder(hidden_size=st_embed_dim)
        self.action_embedder = nn.Sequential(
            nn.Linear(action_dim, embedding_hidden_dim),
            nn.ReLU(),
            nn.Linear(embedding_hidden_dim, st_embed_dim)
        )

        # ----- local RoPE embeddings -----
        self.enc_spatial_rotary_embedder = RotaryEmbedding(dim=st_embed_dim // encoder_num_heads // 2, freqs_for="pixel", max_freq=256)
        self.enc_temporal_rotary_embedder = RotaryEmbedding(dim=st_embed_dim // encoder_num_heads)
        self.dec_spatial_rotary_embedder = RotaryEmbedding(dim=st_embed_dim // decoder_num_heads // 2, freqs_for="pixel", max_freq=256)
        self.dec_temporal_rotary_embedder = RotaryEmbedding(dim=st_embed_dim // decoder_num_heads)

        # ----- encoder -----
        # initial projection
        self.patch_size = patch_size
        self.token_embed_dim = token_embed_dim * patch_size**2
        self.z_proj = nn.Linear(self.token_embed_dim, st_embed_dim, bias=True) # projs VAE latents to transformer dim
        self.z_proj_ln = nn.LayerNorm(st_embed_dim, eps=1e-6)
        # special tokens [PRED] and [CTX]
        self.pred_token = nn.Parameter(torch.zeros(1, st_embed_dim))
        self.ctx_token = nn.Parameter(torch.zeros(1, st_embed_dim))
        # encoder spatio-temporal attention blocks
        self.encoder_blocks = nn.ModuleList([
            STBlock(
                st_embed_dim, encoder_num_heads, qkv_bias=True,
                proj_drop=proj_dropout, attn_drop=attn_dropout,
                spatial_rotary_emb=self.enc_spatial_rotary_embedder,
                temporal_rotary_emb=self.enc_temporal_rotary_embedder
            ) for _ in range(encoder_depth)])
        # layer normalization
        self.encoder_norm = nn.LayerNorm(st_embed_dim)

        # ----- decoder -----
        # special token [MASK] for selected tokens that decoder should in-paint
        self.mask_token = nn.Parameter(torch.zeros(1, 1, st_embed_dim))
        # decoder spatio-temporal attention blocks
        self.decoder_blocks = nn.ModuleList([
            STBlock(
                st_embed_dim, decoder_num_heads, qkv_bias=True,
                proj_drop=proj_dropout, attn_drop=attn_dropout, 
                spatial_rotary_emb=self.dec_spatial_rotary_embedder,
                temporal_rotary_emb=self.dec_temporal_rotary_embedder
            ) for _ in range(decoder_depth)])
        # layer normalization
        self.decoder_norm = nn.LayerNorm(st_embed_dim)

        # ----- pose prediction -----
        # TODO: add pose prediction network, throw into training

        # ----- special token initialization -----
        self.initialize_weights()
        
        # ----- initialize diff loss -----
        # TODO: make cutomizable as MLP (per patch?) vs DiT (per frame).
        #       for now, assuming more lightweight MLP
        self.diffloss = DiffLoss(
            target_channels=self.token_embed_dim,
            z_channels=st_embed_dim,
            width=diffloss_w,
            depth=diffloss_d,
            num_sampling_steps=num_sampling_steps
        )
        self.diffusion_batch_mul = diffusion_batch_mul

        # ----- intialize the vae -----
        if vae_config:
            self.instantiate_vae(vae_config)
            assert isinstance(self.vae, AutoencoderKL)
            self.vae_embed_dim = self.vae.latent_dim
            assert self.vae.latent_dim == token_embed_dim
            assert self.vae.seq_h == vae_seq_h and self.vae.seq_w == vae_seq_w

        self.vae_seq_h = 18
        self.vae_seq_w = 32

        self.seq_h, self.seq_w = self.vae_seq_h // patch_size, self.vae_seq_w // patch_size
        self.frame_seq_len = self.seq_h * self.seq_w
        # we assume here the diffusion model operates one frame at a time:
        self.diffusion_pos_emb_learned = nn.Parameter(torch.zeros(1, self.seq_h, self.seq_w, st_embed_dim))
        torch.nn.init.kaiming_normal_(self.diffusion_pos_emb_learned)
        self.num_frames = num_frames
    
    @staticmethod
    def load_filtered_checkpoint(filepath, map_location=None, **kwargs):
        checkpoint = torch.load(filepath, map_location=map_location)
        # Remove vae weights
        state_dict = checkpoint['state_dict']
        filtered_state_dict = {
            k: v for k, v in state_dict.items() if not k.startswith('vae')
        }
        checkpoint['state_dict'] = filtered_state_dict

        # Now load the module
        model = WorldMAR(**kwargs)
        model.load_state_dict(filtered_state_dict, strict=False)
        return model

    def initialize_weights(self):
        torch.nn.init.kaiming_normal_(self.pred_token)
        torch.nn.init.kaiming_normal_(self.ctx_token)
        torch.nn.init.kaiming_normal_(self.mask_token)
        self.apply(self._init_weights)

    def _init_weights(self, m):
        if isinstance(m, nn.Linear):
            torch.nn.init.xavier_uniform_(m.weight)
            if isinstance(m, nn.Linear) and m.bias is not None:
                nn.init.constant_(m.bias, 0)
        elif isinstance(m, nn.LayerNorm):
            if m.bias is not None:
                nn.init.constant_(m.bias, 0)
            if m.weight is not None:
                nn.init.constant_(m.weight, 1.0)
    
    def instantiate_vae(self, vae_config):
        self.vae = instantiate_from_config(vae_config)
        self.vae.to(self.device)
        self.vae.train = lambda self, mode=True: self
        for param in self.vae.parameters():
            param.requires_grad=False
    
    def patchify(self, x):
        bsz, s, c = x.shape
        p = self.patch_size
        h_, w_ = self.seq_h, self.seq_w
        x = rearrange(x, "b (h w) c -> b c h w", h=h_*p)

        x = x.reshape(bsz, c, h_, p, w_, p)
        x = torch.einsum('nchpwq->nhwcpq', x)
        # x = x.reshape(bsz, h_ * w_, c * p ** 2)
        x = x.reshape(bsz, h_, w_, c * p ** 2)
        return x  # [bsz, h, w, d]

    def unpatchify(self, x):
        # b (h w) d -> b (h p w p) d/p**2
        
        bsz = x.shape[0]
        p = self.patch_size
        c = self.vae_embed_dim
        h_, w_ = self.seq_h, self.seq_w

        x = x.reshape(bsz, h_, w_, c, p, p)
        # x = torch.einsum('nhwcpq->nchpwq', x) # (n, h, w, c, p, q)  →  (n, c, h, p, w, q)
        x = rearrange(x, "n h w c p q -> n h p w q c")
        x = x.reshape(bsz, h_ * p, w_ * p, c)
        x = x.reshape(bsz, h_ * p * w_ * p, c)
        return x  # [bsz, (h w), c]
    
    def sample_orders(self, bsz):
        orders = []
        for _ in range(bsz):
            order = np.array(list(range(self.frame_seq_len)))
            np.random.shuffle(order)
            orders.append(order)
        # orders = torch.Tensor(np.array(orders)).cuda().long()
        orders = torch.Tensor(np.array(orders)).to(self.device).long()
        return orders

    def random_masking(self, x, orders, random_offset=False, masking_rate=None):
        bsz= x.shape[0]
        mask_rate = self.mask_ratio_gen.rvs(1)[0] if not masking_rate else masking_rate
        num_masked_tokens = int(np.ceil(self.frame_seq_len * mask_rate))
        mask = torch.zeros(bsz, self.frame_seq_len, dtype=bool, device=x.device)
        # TODO: consider moving this offset to any frame?
        #       this is 0 currently because pred frame is at start of seq
        if random_offset:
            # TODO: THIS IS WRONG, HIGH SHOULD BE BATCH ITEM NUM FRAME DEPENDENT
            offsets = torch.randint(high=self.num_frames, size=bsz, dtype=torch.int64, device=self.device)
        else:
            offsets = torch.zeros(bsz, dtype=torch.int64, device=x.device)
        pred_mask = torch.scatter(mask, dim=-1, index=orders[:, :num_masked_tokens],
                             src=torch.ones(bsz, self.frame_seq_len, dtype=bool, device=x.device))
        if self.training and not random_offset:
            # gen the prev mask
            prev_mask = torch.scatter(mask, dim=-1, index=orders[:, :int(num_masked_tokens*self.prev_masking_rate)],
                                      src=torch.ones(bsz, self.frame_seq_len, dtype=bool, device=x.device))
        else:
            prev_mask = None


        return pred_mask, prev_mask, offsets # b hw, b

    def add_pose_and_timestamp_embeddings(self, x, poses, timestamps, is_decoder=False):
        B, T, H, W, D = x.shape

        if is_decoder:
            H -= 1  # encoder would have concatenated buffer onto x's H dim
            
        assert timestamps.shape == (B, T)

        # construct pose embeddings matching latent shape
        poses = poses[:, :, ::36, ::40, :]           # (B, T, H, W, 6)
        pose_embeddings = self.pose_embedder(poses)  # (B, T, H, W, D)

        # construct timestamp embeddings matching latent shape
        timestamps = rearrange(timestamps, "b t -> (b t)")                               # (BT)
        timestamp_embeddings = self.timestamp_embedder(timestamps)                       # (BT, D)
        timestamp_embeddings = rearrange(timestamp_embeddings, "(b t) d -> b t d", b=B)  # (B, T, D)
        timestamp_embeddings = timestamp_embeddings.unsqueeze(2).unsqueeze(3)            # (B, T, 1, 1, D)
        timestamp_embeddings = timestamp_embeddings.expand((-1, -1, H, W, -1))           # (B, T, H, W, D)

        # return the latent with the embeddings added
        x[:, :, :H, :, :] += pose_embeddings + timestamp_embeddings  # (B, T, H or H+1, W, D)
        return x

    def add_pred_action_and_ctx_embeddings(self, x, actions, is_decoder=False):
        B, T, H, W, D = x.shape

        if is_decoder:
            H -= 1  # encoder would have concatenated buffer onto x's H dim

        assert actions.shape == (B, 25)

        # calculate action tokens
        action_embeddings = self.action_embedder(actions)  # (B, D)

        # tokens: expected to be d-dimensional vectors
        pred_token_buffer = self.pred_token.view(1, 1, 1, 1, D).repeat(B, 1, 1, W, 1)      # (B, 1, 1, W, D)
        action_token_buffer = action_embeddings.view(B, 1, 1, 1, D).repeat(1, 1, 1, W, 1)  # (B, 1, 1, W, D)
        ctx_token_buffer = self.ctx_token.view(1, 1, 1, 1, D).repeat(B, T-2, 1, W, 1)      # (B, T-2, 1, W, D)

        if not is_decoder:
            # concat [PRED] token buffer to x[:, 0] (first elements along temporal dim) 
            # concat [ACTION] token buffer to x[:, 1] (second elements along temporal dim)
            # concat [CTX] token buffer to x[:, 2:] (third, fourth, fifth, ... elements along temporal dim)
            # these concatenations are happening along H, the height dimension (could've been W equivalently)
            x = torch.cat([
                torch.cat([x[:, 0:1], pred_token_buffer], dim=-3),
                torch.cat([x[:, 1:2], action_token_buffer], dim=-3),
                torch.cat([x[:, 2:], ctx_token_buffer], dim=-3)
            ], dim=-4)  # dim=-3 is H and dim=-4 is T
        else:
            # add [PRED] tokens to x[:, 0, H:, :, :] (extra buffer for first elements along temporal dim) 
            # add [ACTION] tokens to x[:, 1, H:, :, :] (extra buffer for second elements along temporal dim)
            # add [CTX] tokens to x[:, 2:, H:, :, :] (extra buffer for third, fourth, fifth, ... elements along temporal dim)
            tokens = torch.cat([pred_token_buffer, action_token_buffer, ctx_token_buffer], dim=-4)  # (B, T, 1, W, D)
            x[:, :, H:, :, :] += tokens  # (B, T, H+1, W, D)

        return x  # (B, T, H+1, W, D)

    def forward_encoder(self, x, actions, poses, timestamps, s_attn_mask=None, t_attn_mask=None):
        # x:       (B, T, H, W, token_embed_dim)
        # actions: (B, 25)
        # poses:   (B, T, 40H, 40W, 6)
        # TODO: double check this actually does across last dim
        x = self.z_proj(x)  # (B, T, H, W, D)

        # add pose and timestamp embeddings
        x = self.add_pose_and_timestamp_embeddings(x, poses, timestamps)  # (B, T, H, W, D)

        # add token buffers for prediction, action (on prev frame), and context (on memory frames)
        x = self.add_pred_action_and_ctx_embeddings(x, actions)  # (B, T, H+1, W, D)

        # pass through each encoder spatio-temporal attention block
        # TODO: double check this actually does across last dim
        x = self.z_proj_ln(x)

        for block in self.encoder_blocks:
            x = block(x, s_attn_mask=s_attn_mask, t_attn_mask=t_attn_mask)

        x = self.encoder_norm(x) 
        if torch.isnan(x).any():
            print("NAN DETECTED")

        return x  # (B, T, H+1, W, D)

    def forward_decoder(self, x, actions, poses, timestamps, mask, offsets, s_attn_mask=None, t_attn_mask=None):
        # x:       (B, T, H+1, W, D) 
        # mask:    (B, HW)
        # offsets: (B)
        B, T, H, W, D = x.shape
        H -= 1  # encoder would have concatenated token buffer onto x's H dim

        # convert mask and offsets into separate space and time masks
        s_mask = mask.view(B, 1, H+1, W)
        t_mask = (torch.arange(T, device=self.device).unsqueeze(0) == offsets.unsqueeze(1)).view(B, T, 1, 1)
        full_mask = s_mask & t_mask
        x = torch.where(full_mask.unsqueeze(-1), self.mask_token, x)  # (B, T, H+1, W, D)

        # add pose and timestamp embeddings
        x = self.add_pose_and_timestamp_embeddings(x, poses, timestamps, is_decoder=True)  # (B, T, H+1, W, D)

        # re-add [PRED], [ACTION], and [CTX] tokens to the token buffers
        x = self.add_pred_action_and_ctx_embeddings(x, actions, is_decoder=True)  # (B, T, H+1, W, D)

        # pass through each decoder spatio-temporal attention block
        for block in self.decoder_blocks:
            x = block(x, s_attn_mask=s_attn_mask, t_attn_mask=t_attn_mask)

        x = self.decoder_norm(x)

        # remove the extra token buffer that was concatenated by the encoder onto x's H dim
        x = x[:, :, :H, :, :]

        return x  # (B, T, H, W, D)
    
    def forward_diffusion(self, z, tgt, mask):
        tgt = rearrange(tgt, "b h w d -> (b h w) d").repeat(self.diffusion_batch_mul, 1)
        z = z + self.diffusion_pos_emb_learned
        z = rearrange(z, "b h w d -> (b h w) d").repeat(self.diffusion_batch_mul, 1) # ad
        mask = rearrange(mask, "b s -> (b s)").repeat(self.diffusion_batch_mul)
        loss = self.diffloss(z=z, target=tgt, mask=mask)
        return loss

    def construct_attn_masks(self, x, mask, offsets, prev_mask=None, padding_mask=None):
        b, t, h, w, d = x.shape
        batch_idx = torch.arange(b, device=self.device)

        # --- spatial attn mask ---
        valid_hw = torch.ones(b, t, (h+1)*w, dtype=torch.bool, device=self.device)
        if padding_mask is not None:
            valid_hw &= padding_mask.unsqueeze(-1)
        if prev_mask is not None:
            offsets_prev = torch.ones_like(offsets, dtype=torch.int64, device=self.device)
            valid_hw[batch_idx, offsets_prev] = ~prev_mask
        s_attn_mask_dec = valid_hw.unsqueeze(-1) & valid_hw.unsqueeze(-2)
        s_attn_mask_dec = rearrange(s_attn_mask_dec, "b t hw1 hw2 -> (b t) 1 hw1 hw2")
        valid_hw[batch_idx, offsets] = ~mask
        
        s_attn_mask_enc = valid_hw.unsqueeze(-1) & valid_hw.unsqueeze(-2)
        s_attn_mask_enc = rearrange(s_attn_mask_enc, "b t hw1 hw2 -> (b t) 1 hw1 hw2")

        # --- temporal attn mask ---
        valid_t = torch.ones(b, (h+1)*w, t, dtype=torch.bool, device=self.device)
        _, l, _ = valid_t.shape
        batch_idx = batch_idx.unsqueeze(1).expand(-1, l)
        len_idx   = torch.arange(l, device=valid_t.device).unsqueeze(0).expand(b, -1)
        depth_idx = offsets.unsqueeze(1).expand(-1, l)
        if padding_mask is not None:
            valid_t &= padding_mask.unsqueeze(1)
        if prev_mask is not None:
            prev_depth_idx = offsets_prev.unsqueeze(1).expand(-1, l)
            valid_t[batch_idx[prev_mask], len_idx[prev_mask], prev_depth_idx[prev_mask]] = False
        t_attn_mask_dec = valid_t.unsqueeze(-1) & valid_t.unsqueeze(2)
        t_attn_mask_dec = rearrange(t_attn_mask_dec, "b hw t1 t2 -> (b hw) 1 t1 t2")

        valid_t[batch_idx[mask], len_idx[mask], depth_idx[mask]] = False
        
        t_attn_mask_enc = valid_t.unsqueeze(-1) & valid_t.unsqueeze(2)
        t_attn_mask_enc = rearrange(t_attn_mask_enc, "b hw t1 t2 -> (b hw) 1 t1 t2")

        return s_attn_mask_enc, t_attn_mask_enc, s_attn_mask_dec, t_attn_mask_dec

    def masked_encoder_decoder(self, x, actions, poses, timestamps, padding_mask=None, masking_rate=None):
        b = x.shape[0]

        # 1) patchify latents
        x = rearrange(x, "b t s c -> (b t) s c")
        x = self.patchify(x) # (bt) h w d (different h and w bc of patchifying)
        x = rearrange(x, "(b t) h w d -> b t h w d", b=b)
        x_gt = x.clone().detach()

        # 2) gen mask
        b, t, h, w, d = x.shape
        orders = self.sample_orders(b)
<<<<<<< HEAD
        pred_mask, prev_mask, offsets = self.random_masking(x, orders, random_offset=self.mask_random_frame, masking_rate=masking_rate) # b hw, b
        pad_mask = rearrange(pred_mask, "b (h w) -> b h w", h=h)
        pad_mask = torch.cat([pad_mask, torch.zeros(b,1,w, dtype=torch.bool, device=self.device)], dim=-2)
        pad_mask = rearrange(pad_mask, "b h w -> b (h w)")
        if prev_mask is not None:
            prev_mask = rearrange(prev_mask, "b (h w) -> b h w", h=h)
            prev_mask = torch.cat([prev_mask, torch.zeros(b,1,w, dtype=torch.bool, device=self.device)], dim=-2)
            prev_mask = rearrange(prev_mask, "b h w -> b (h w)")

        # 3) construct attn_masks
        (s_attn_mask_enc, t_attn_mask_enc, 
         s_attn_mask_dec, t_attn_mask_dec) = self.construct_attn_masks(x, pad_mask, offsets, prev_mask=prev_mask, padding_mask=padding_mask)
=======
        mask, offsets = self.random_masking(x, orders, random_offset=self.mask_random_frame, masking_rate=masking_rate) # b hw, b
        spatial_mask = rearrange(mask, "b (h w) -> b h w", h=h)
        spatial_mask = torch.cat([spatial_mask, torch.zeros(b,1,w, dtype=torch.bool, device=self.device)], dim=-2)
        spatial_mask = rearrange(spatial_mask, "b h w -> b (h w)")

        # 3) construct attn_masks
        (s_attn_mask_enc, t_attn_mask_enc, 
         s_attn_mask_dec, t_attn_mask_dec) = self.construct_attn_masks(x, spatial_mask, offsets, padding_mask=padding_mask)
>>>>>>> dbd4e798

        # 4) run encoder
        x = self.forward_encoder(x, actions, poses, timestamps, s_attn_mask=s_attn_mask_enc, t_attn_mask=t_attn_mask_enc)

        # 5) run decoder
        z = self.forward_decoder(x, actions, poses, timestamps, spatial_mask, offsets, s_attn_mask=s_attn_mask_dec, t_attn_mask=t_attn_mask_dec)
        # z : b t h w d

        return z, pred_mask, offsets, x_gt

    def forward(self, x, actions, poses, timestamps, padding_mask=None):
        b = x.shape[0]

        # scale the input tensor x to a standard normal distribution
        x = x * self.scale_factor
        
        # pass through the main masked spatio-temporal attention mechanism
        z, mask, offsets, x_gt = self.masked_encoder_decoder(x, actions, poses, timestamps, padding_mask)

        # split into target frame + diffuse
        batch_idx = torch.arange(b, device=self.device)
        z_t = z[batch_idx, offsets] # b h w d
        xt_gt = x_gt[batch_idx, offsets] # b h w d

        loss = self.forward_diffusion(z_t, xt_gt, mask)        

        return loss

    def training_step(self, batch, batch_idx):
        opt = self.optimizers()
        lr_sched = self.lr_schedulers()
        opt.zero_grad()

        # --- parse batch ---
        # assume the layout is [PRED_FRAME, PREV_FRAME, CTX_FRAMES ...]
        frames = batch["frames"].to(self.device) # shape [B, T, H, W, C]
        batch_nframes = batch["num_non_padding_frames"].to(self.device) # shape [B,]
        actions = batch["action"].to(self.device) # shape [B, 25]
        poses = batch["plucker"].to(self.device) # shape [B, T, H, W, 6]
        timestamps = batch["timestamps"].to(self.device) # shape [B, T]

        # --- construct padding_mask ---
        B, L = len(frames), self.num_frames * self.frame_seq_len
        # assert not torch.any(batch_nframes > self.num_frames)
        idx = torch.arange(self.num_frames, device=self.device).expand(B, self.num_frames)
        padding_mask = idx < batch_nframes.unsqueeze(1) # b t

        # --- forward + backprop ---
        loss = self(frames, actions, poses, timestamps, padding_mask=padding_mask)
        self.log("train_loss", loss, on_step=True, on_epoch=True, prog_bar=True)

        # --- clip gradients, backwards, step
        self.manual_backward(loss)
        torch.nn.utils.clip_grad_norm_(self.parameters(), max_norm=self.gradient_clip_val, norm_type=2)

        opt.step()
        lr_sched.step()

    def validation_step(self, batch, batch_idx):
        # --- parse batch ---
        # assume the layout is [PRED_FRAME, PREV_FRAME, CTX_FRAMES ...]
        frames = batch["frames"].to(self.device) # shape [B, T, H, W, C]
        batch_nframes = batch["num_non_padding_frames"].to(self.device) # shape [B,]
        actions = batch["action"].to(self.device) # shape [B, 25]
        poses = batch["plucker"].to(self.device) # shape [B, T, H, W, 6]
        timestamps = batch["timestamps"].to(self.device) # shape [B, T]

        # --- construct padding_mask ---
        B, L = len(frames), self.num_frames * self.frame_seq_len
        idx = torch.arange(self.num_frames, device=self.device).expand(B, self.num_frames)
        padding_mask = idx < batch_nframes.unsqueeze(1) # b t

        # --- forward + backprop ---
        loss = self(frames, actions, poses, timestamps, padding_mask=padding_mask)
        self.log("val_loss", loss, on_step=True, on_epoch=True, prog_bar=True)

    def configure_optimizers(self):
        optim = AdamW(self.parameters(), lr=self.learning_rate)
        warmup_sched = LinearLR(
            optim,
            start_factor=2e-1,   # or 0.0
            end_factor=1.0,
            total_iters=self.warmup_steps
        )
        cosine_sched = CosineAnnealingLR(
            optim,
            T_max=self.warmup_steps * 50 - self.warmup_steps,
            eta_min=0.0
        )
        scheduler = SequentialLR(
            optim,
            schedulers=[warmup_sched, cosine_sched],
            milestones=[self.warmup_steps]
        )

        return {
            "optimizer": optim,
            "lr_scheduler": {
                "scheduler": scheduler,
                "interval": "step",
                "frequency": 1,
            }
        }

    def sample(self, x, actions, poses, timestamps, batch_nframes):
        # --- parse batch ---
        # assume the layout is [PREV_FRAME, CTX_FRAMES ...]
        # frames = format_image(batch["frames"].to(self.device)) # shape [B, T, H, W, C]
        # batch_nframes = batch["num_non_padding_frames"].to(self.device) # shape [B,]
        # actions = batch["action"].to(self.device) # shape [B, 25]
        # poses = batch["plucker"].to(self.device) # shape [B, T, H, W, 6]
        # timestamps = batch["timestamps"].to(self.device) # shape [B, T]

        # --- construct padding_mask ---
        B, L = len(x), self.num_frames * self.frame_seq_len

        # scale the input tensor x to match a standard normal distribution
        x = x * self.scale_factor

        # assert not torch.any(batch_nframes > self.num_frames)
        idx = torch.arange(self.num_frames, device=self.device).expand(B, self.num_frames)
        padding_mask = idx < batch_nframes.unsqueeze(1) # b t

        z, mask, offsets, x_gt = self.masked_encoder_decoder(x, actions, poses, timestamps, padding_mask=padding_mask, masking_rate=1.0)

        # grab tokens for [MASK] frame
        batch_idx = torch.arange(B, device=self.device)
        z_mask = z[batch_idx, offsets] # b h w d

        # diffuse
        z_mask = z_mask + self.diffusion_pos_emb_learned
        z_mask = rearrange(z_mask, "b h w d -> (b h w) d")
        
        # bc we're predicting on all masked at once, this is pretty simple
        patch_preds = self.diffloss.sample(z_mask) # (b h w) d
        patch_preds = rearrange(patch_preds, "(b h w) d -> b (h w) d", b=B, h=self.seq_h, w=self.seq_w)
        x_pred = self.unpatchify(patch_preds)

        # undo the scaling operation done to the input tensor (recover the original range of values)
        x_pred = x_pred / self.scale_factor

        return x_pred<|MERGE_RESOLUTION|>--- conflicted
+++ resolved
@@ -67,12 +67,8 @@
         # ----- masking statistics -----
         # ref: masking ratio used by MAR for image gen
         self.mask_random_frame = mask_random_frame
-<<<<<<< HEAD
         self.mask_ratio_gen = stats.truncnorm((mask_ratio_min -1.0) / 0.25, 0, loc=1.0, scale=0.25)
         self.prev_masking_rate = prev_masking_rate
-=======
-        self.mask_ratio_gen = stats.truncnorm((mask_ratio_min - 1.0) / 0.25, 0, loc=1.0, scale=0.25)
->>>>>>> dbd4e798
 
         # ----- global embeddings -----
         self.pose_embedder = nn.Sequential(
@@ -436,7 +432,7 @@
         # 2) gen mask
         b, t, h, w, d = x.shape
         orders = self.sample_orders(b)
-<<<<<<< HEAD
+
         pred_mask, prev_mask, offsets = self.random_masking(x, orders, random_offset=self.mask_random_frame, masking_rate=masking_rate) # b hw, b
         pad_mask = rearrange(pred_mask, "b (h w) -> b h w", h=h)
         pad_mask = torch.cat([pad_mask, torch.zeros(b,1,w, dtype=torch.bool, device=self.device)], dim=-2)
@@ -449,16 +445,6 @@
         # 3) construct attn_masks
         (s_attn_mask_enc, t_attn_mask_enc, 
          s_attn_mask_dec, t_attn_mask_dec) = self.construct_attn_masks(x, pad_mask, offsets, prev_mask=prev_mask, padding_mask=padding_mask)
-=======
-        mask, offsets = self.random_masking(x, orders, random_offset=self.mask_random_frame, masking_rate=masking_rate) # b hw, b
-        spatial_mask = rearrange(mask, "b (h w) -> b h w", h=h)
-        spatial_mask = torch.cat([spatial_mask, torch.zeros(b,1,w, dtype=torch.bool, device=self.device)], dim=-2)
-        spatial_mask = rearrange(spatial_mask, "b h w -> b (h w)")
-
-        # 3) construct attn_masks
-        (s_attn_mask_enc, t_attn_mask_enc, 
-         s_attn_mask_dec, t_attn_mask_dec) = self.construct_attn_masks(x, spatial_mask, offsets, padding_mask=padding_mask)
->>>>>>> dbd4e798
 
         # 4) run encoder
         x = self.forward_encoder(x, actions, poses, timestamps, s_attn_mask=s_attn_mask_enc, t_attn_mask=t_attn_mask_enc)
