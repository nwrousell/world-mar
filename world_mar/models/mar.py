"""
Adapted from: https://github.com/LTH14/mar/blob/main/models/mar.py
"""

from world_mar.modules.embeddings.rotary_embedding import RotaryEmbedding
from functools import partial
import numpy as np
from tqdm import tqdm
import scipy.stats as stats
import math
import torch
import torch.nn as nn
from torch.utils.checkpoint import checkpoint
from torch.optim import AdamW
from torch.optim.lr_scheduler import LinearLR, CosineAnnealingLR, SequentialLR
from einops import rearrange
from world_mar.modules.attention import STBlock
from world_mar.modules.embeddings.timestep_embedding import TimestepEmbedder
from world_mar.modules.utils import instantiate_from_config
from world_mar.oasis_utils.vae import AutoencoderKL, format_image
from world_mar.models.diffloss import DiffLoss
import pytorch_lightning as pl
from time import time

seed = 42
torch.manual_seed(seed)

class WorldMAR(pl.LightningModule):
    """
    Assumptions Praccho's making:
        vae is an AutoencoderKL, future me can change this to any encoder decoder, but we like LDM's
        so we should be using it
    
    Req'd args... you need to give me a:
        - vae: thing that has an encode and decode

    """
    def __init__(
        self, 
        vae_config=None, # should be an AutoencoderKL 
        img_height=360, img_width=640, num_frames=5,
        patch_size=2, token_embed_dim=16,
        vae_seq_h=18, vae_seq_w=32,
        st_embed_dim=256,
        encoder_depth=8, encoder_num_heads=8,
        decoder_depth=8, decoder_num_heads=8,
        diffloss_w=256, diffloss_d=3, num_sampling_steps='100', diffusion_batch_mul=4,
        mask_random_frame=False, prev_masking_rate=0.5,
        mask_ratio_min=0.7,
        proj_dropout=0.1,
        attn_dropout=0.1,
        gradient_clip_val=1.0,
        warmup_steps=13500, # TODO: change this depending on dataset size
        **kwargs
    ):
        super().__init__()
        self.automatic_optimization = False
        plucker_dim = 6
        action_dim = 25
        embedding_hidden_dim = 128
        self.warmup_steps = warmup_steps
        self.gradient_clip_val = gradient_clip_val
        self.seq_h, self.seq_w = vae_seq_h // patch_size, vae_seq_w // patch_size
        self.frame_seq_len = self.seq_h * self.seq_w
        self.scale_factor = 0.09

        # ----- masking statistics -----
        # ref: masking ratio used by MAR for image gen
        self.mask_random_frame = mask_random_frame
        self.mask_ratio_gen = stats.truncnorm((mask_ratio_min -1.0) / 0.25, 0, loc=1.0, scale=0.25)
        self.prev_masking_rate = prev_masking_rate

        # ----- global embeddings -----
        self.pose_embedder = nn.Sequential(
            nn.Linear(plucker_dim, embedding_hidden_dim),
            nn.ReLU(),
            nn.Linear(embedding_hidden_dim, st_embed_dim)
        )
        self.timestamp_embedder = TimestepEmbedder(hidden_size=st_embed_dim)
        self.action_embedder = nn.Sequential(
            nn.Linear(action_dim, embedding_hidden_dim),
            nn.ReLU(),
            nn.Linear(embedding_hidden_dim, st_embed_dim)
        )

        # ----- local RoPE embeddings -----
        self.enc_spatial_rotary_embedder = RotaryEmbedding(dim=st_embed_dim // encoder_num_heads // 2, freqs_for="pixel", max_freq=256)
        self.enc_temporal_rotary_embedder = RotaryEmbedding(dim=st_embed_dim // encoder_num_heads)
        self.dec_spatial_rotary_embedder = RotaryEmbedding(dim=st_embed_dim // decoder_num_heads // 2, freqs_for="pixel", max_freq=256)
        self.dec_temporal_rotary_embedder = RotaryEmbedding(dim=st_embed_dim // decoder_num_heads)

        # ----- encoder -----
        # initial projection
        self.patch_size = patch_size
        self.token_embed_dim = token_embed_dim * patch_size**2
        self.z_proj = nn.Linear(self.token_embed_dim, st_embed_dim, bias=True) # projs VAE latents to transformer dim
        self.z_proj_ln = nn.LayerNorm(st_embed_dim, eps=1e-6)
        # special tokens [PRED] and [CTX]
        self.pred_token = nn.Parameter(torch.zeros(1, st_embed_dim))
        self.ctx_token = nn.Parameter(torch.zeros(1, st_embed_dim))
        # encoder spatio-temporal attention blocks
        self.encoder_blocks = nn.ModuleList([
            STBlock(
                st_embed_dim, encoder_num_heads, qkv_bias=True,
                proj_drop=proj_dropout, attn_drop=attn_dropout,
                spatial_rotary_emb=self.enc_spatial_rotary_embedder,
                temporal_rotary_emb=self.enc_temporal_rotary_embedder
            ) for _ in range(encoder_depth)])
        # layer normalization
        self.encoder_norm = nn.LayerNorm(st_embed_dim)

        # ----- decoder -----
        # special token [MASK] for selected tokens that decoder should in-paint
        self.mask_token = nn.Parameter(torch.zeros(1, 1, st_embed_dim))
        # decoder spatio-temporal attention blocks
        self.decoder_blocks = nn.ModuleList([
            STBlock(
                st_embed_dim, decoder_num_heads, qkv_bias=True,
                proj_drop=proj_dropout, attn_drop=attn_dropout, 
                spatial_rotary_emb=self.dec_spatial_rotary_embedder,
                temporal_rotary_emb=self.dec_temporal_rotary_embedder
            ) for _ in range(decoder_depth)])
        # layer normalization
        self.decoder_norm = nn.LayerNorm(st_embed_dim)

        # ----- pose prediction -----
        # TODO: add pose prediction network, throw into training

        # ----- special token initialization -----
        self.initialize_weights()
        
        # ----- initialize diff loss -----
        # TODO: make cutomizable as MLP (per patch?) vs DiT (per frame).
        #       for now, assuming more lightweight MLP
        self.diffloss = DiffLoss(
            target_channels=self.token_embed_dim,
            z_channels=st_embed_dim,
            width=diffloss_w,
            depth=diffloss_d,
            num_sampling_steps=num_sampling_steps
        )
        self.diffusion_batch_mul = diffusion_batch_mul

        # ----- intialize the vae -----
        if vae_config:
            self.instantiate_vae(vae_config)
            assert isinstance(self.vae, AutoencoderKL)
            self.vae_embed_dim = self.vae.latent_dim
            assert self.vae.latent_dim == token_embed_dim
            assert self.vae.seq_h == vae_seq_h and self.vae.seq_w == vae_seq_w

        self.vae_seq_h = 18
        self.vae_seq_w = 32

        self.seq_h, self.seq_w = self.vae_seq_h // patch_size, self.vae_seq_w // patch_size
        self.frame_seq_len = self.seq_h * self.seq_w
        # we assume here the diffusion model operates one frame at a time:
        self.diffusion_pos_emb_learned = nn.Parameter(torch.zeros(1, self.seq_h, self.seq_w, st_embed_dim))
        torch.nn.init.kaiming_normal_(self.diffusion_pos_emb_learned)
        self.num_frames = num_frames
    
    @staticmethod
    def load_filtered_checkpoint(filepath, map_location=None, **kwargs):
        checkpoint = torch.load(filepath, map_location=map_location)
        # Remove vae weights
        state_dict = checkpoint['state_dict']
        filtered_state_dict = {
            k: v for k, v in state_dict.items() if not k.startswith('vae')
        }
        checkpoint['state_dict'] = filtered_state_dict

        # Now load the module
        model = WorldMAR(**kwargs)
        model.load_state_dict(filtered_state_dict, strict=False)
        return model

    def initialize_weights(self):
        torch.nn.init.kaiming_normal_(self.pred_token)
        torch.nn.init.kaiming_normal_(self.ctx_token)
        torch.nn.init.kaiming_normal_(self.mask_token)
        self.apply(self._init_weights)

    def _init_weights(self, m):
        if isinstance(m, nn.Linear):
            torch.nn.init.xavier_uniform_(m.weight)
            if isinstance(m, nn.Linear) and m.bias is not None:
                nn.init.constant_(m.bias, 0)
        elif isinstance(m, nn.LayerNorm):
            if m.bias is not None:
                nn.init.constant_(m.bias, 0)
            if m.weight is not None:
                nn.init.constant_(m.weight, 1.0)
    
    def instantiate_vae(self, vae_config):
        self.vae = instantiate_from_config(vae_config)
        self.vae.to(self.device)
        self.vae.train = lambda self, mode=True: self
        for param in self.vae.parameters():
            param.requires_grad=False
    
    def patchify(self, x):
        bsz, s, c = x.shape
        p = self.patch_size
        h_, w_ = self.seq_h, self.seq_w
        x = rearrange(x, "b (h w) c -> b c h w", h=h_*p)

        x = x.reshape(bsz, c, h_, p, w_, p)
        x = torch.einsum('nchpwq->nhwcpq', x)
        # x = x.reshape(bsz, h_ * w_, c * p ** 2)
        x = x.reshape(bsz, h_, w_, c * p ** 2)
        return x  # [bsz, h, w, d]

    def unpatchify(self, x):
        # b (h w) d -> b (h p w p) d/p**2
        
        bsz = x.shape[0]
        p = self.patch_size
        c = self.vae_embed_dim
        h_, w_ = self.seq_h, self.seq_w

        x = x.reshape(bsz, h_, w_, c, p, p)
        # x = torch.einsum('nhwcpq->nchpwq', x) # (n, h, w, c, p, q)  →  (n, c, h, p, w, q)
        x = rearrange(x, "n h w c p q -> n h p w q c")
        x = x.reshape(bsz, h_ * p, w_ * p, c)
        x = x.reshape(bsz, h_ * p * w_ * p, c)
        return x  # [bsz, (h w), c]
    
    def sample_orders(self, bsz):
        orders = []
        for _ in range(bsz):
            order = np.array(list(range(self.frame_seq_len)))
            np.random.shuffle(order)
            orders.append(order)
        # orders = torch.Tensor(np.array(orders)).cuda().long()
        orders = torch.Tensor(np.array(orders)).to(self.device).long()
        return orders

    def random_masking(self, x, orders, random_offset=False, masking_rate=None):
        bsz= x.shape[0]
        mask_rate = self.mask_ratio_gen.rvs(1)[0] if not masking_rate else masking_rate
        num_masked_tokens = int(np.ceil(self.frame_seq_len * mask_rate))
        mask = torch.zeros(bsz, self.frame_seq_len, dtype=bool, device=x.device)
        # TODO: consider moving this offset to any frame?
        #       this is 0 currently because pred frame is at start of seq
        if random_offset:
            # TODO: THIS IS WRONG, HIGH SHOULD BE BATCH ITEM NUM FRAME DEPENDENT
            offsets = torch.randint(high=self.num_frames, size=bsz, dtype=torch.int64, device=self.device)
        else:
            offsets = torch.zeros(bsz, dtype=torch.int64, device=x.device)
        pred_mask = torch.scatter(mask, dim=-1, index=orders[:, :num_masked_tokens],
                             src=torch.ones(bsz, self.frame_seq_len, dtype=bool, device=x.device))
        if self.training and not random_offset:
            # gen the prev mask
            prev_mask = torch.scatter(mask, dim=-1, index=orders[:, :int(num_masked_tokens*self.prev_masking_rate)],
                                      src=torch.ones(bsz, self.frame_seq_len, dtype=bool, device=x.device))
        else:
            prev_mask = None


        return pred_mask, prev_mask, offsets # b hw, b

    def add_pose_and_timestamp_embeddings(self, x, poses, timestamps, is_decoder=False):
        B, T, H, W, D = x.shape

        if is_decoder:
            H -= 1  # encoder would have concatenated buffer onto x's H dim
            
        assert timestamps.shape == (B, T)

        # construct pose embeddings matching latent shape
        poses = poses[:, :, ::36, ::40, :]           # (B, T, H, W, 6)
        pose_embeddings = self.pose_embedder(poses)  # (B, T, H, W, D)

        # construct timestamp embeddings matching latent shape
        timestamps = rearrange(timestamps, "b t -> (b t)")                               # (BT)
        timestamp_embeddings = self.timestamp_embedder(timestamps)                       # (BT, D)
        timestamp_embeddings = rearrange(timestamp_embeddings, "(b t) d -> b t d", b=B)  # (B, T, D)
        timestamp_embeddings = timestamp_embeddings.unsqueeze(2).unsqueeze(3)            # (B, T, 1, 1, D)
        timestamp_embeddings = timestamp_embeddings.expand((-1, -1, H, W, -1))           # (B, T, H, W, D)

        # return the latent with the embeddings added
        x[:, :, :H, :, :] += pose_embeddings + timestamp_embeddings  # (B, T, H or H+1, W, D)
        return x

    def add_pred_action_and_ctx_embeddings(self, x, actions, is_decoder=False):
        B, T, H, W, D = x.shape

        if is_decoder:
            H -= 1  # encoder would have concatenated buffer onto x's H dim

        assert actions.shape == (B, 25)

        # calculate action tokens
        action_embeddings = self.action_embedder(actions)  # (B, D)

        # tokens: expected to be d-dimensional vectors
        pred_token_buffer = self.pred_token.view(1, 1, 1, 1, D).repeat(B, 1, 1, W, 1)      # (B, 1, 1, W, D)
        action_token_buffer = action_embeddings.view(B, 1, 1, 1, D).repeat(1, 1, 1, W, 1)  # (B, 1, 1, W, D)
        ctx_token_buffer = self.ctx_token.view(1, 1, 1, 1, D).repeat(B, T-2, 1, W, 1)      # (B, T-2, 1, W, D)

        if not is_decoder:
            # concat [PRED] token buffer to x[:, 0] (first elements along temporal dim) 
            # concat [ACTION] token buffer to x[:, 1] (second elements along temporal dim)
            # concat [CTX] token buffer to x[:, 2:] (third, fourth, fifth, ... elements along temporal dim)
            # these concatenations are happening along H, the height dimension (could've been W equivalently)
            x = torch.cat([
                torch.cat([x[:, 0:1], pred_token_buffer], dim=-3),
                torch.cat([x[:, 1:2], action_token_buffer], dim=-3),
                torch.cat([x[:, 2:], ctx_token_buffer], dim=-3)
            ], dim=-4)  # dim=-3 is H and dim=-4 is T
        else:
            # add [PRED] tokens to x[:, 0, H:, :, :] (extra buffer for first elements along temporal dim) 
            # add [ACTION] tokens to x[:, 1, H:, :, :] (extra buffer for second elements along temporal dim)
            # add [CTX] tokens to x[:, 2:, H:, :, :] (extra buffer for third, fourth, fifth, ... elements along temporal dim)
            tokens = torch.cat([pred_token_buffer, action_token_buffer, ctx_token_buffer], dim=-4)  # (B, T, 1, W, D)
            x[:, :, H:, :, :] += tokens  # (B, T, H+1, W, D)

        return x  # (B, T, H+1, W, D)

    def forward_encoder(self, x, actions, poses, timestamps, s_attn_mask=None, t_attn_mask=None):
        # x:       (B, T, H, W, token_embed_dim)
        # actions: (B, 25)
        # poses:   (B, T, 40H, 40W, 6)
        # TODO: double check this actually does across last dim
        x = self.z_proj(x)  # (B, T, H, W, D)

        # add pose and timestamp embeddings
        x = self.add_pose_and_timestamp_embeddings(x, poses, timestamps)  # (B, T, H, W, D)

        # add token buffers for prediction, action (on prev frame), and context (on memory frames)
        x = self.add_pred_action_and_ctx_embeddings(x, actions)  # (B, T, H+1, W, D)

        # pass through each encoder spatio-temporal attention block
        # TODO: double check this actually does across last dim
        x = self.z_proj_ln(x)

        for block in self.encoder_blocks:
            x = block(x, s_attn_mask=s_attn_mask, t_attn_mask=t_attn_mask)

        x = self.encoder_norm(x) 
        if torch.isnan(x).any():
            print("NAN DETECTED")

        return x  # (B, T, H+1, W, D)

    def forward_decoder(self, x, actions, poses, timestamps, mask, offsets, s_attn_mask=None, t_attn_mask=None):
        # x:       (B, T, H+1, W, D) 
        # mask:    (B, HW)
        # offsets: (B)
        B, T, H, W, D = x.shape
        H -= 1  # encoder would have concatenated token buffer onto x's H dim

        # convert mask and offsets into separate space and time masks
        s_mask = mask.view(B, 1, H+1, W)
        t_mask = (torch.arange(T, device=self.device).unsqueeze(0) == offsets.unsqueeze(1)).view(B, T, 1, 1)
        full_mask = s_mask & t_mask
        x = torch.where(full_mask.unsqueeze(-1), self.mask_token, x)  # (B, T, H+1, W, D)

        # add pose and timestamp embeddings
        x = self.add_pose_and_timestamp_embeddings(x, poses, timestamps, is_decoder=True)  # (B, T, H+1, W, D)

        # re-add [PRED], [ACTION], and [CTX] tokens to the token buffers
        x = self.add_pred_action_and_ctx_embeddings(x, actions, is_decoder=True)  # (B, T, H+1, W, D)

        # pass through each decoder spatio-temporal attention block
        for block in self.decoder_blocks:
            x = block(x, s_attn_mask=s_attn_mask, t_attn_mask=t_attn_mask)

        x = self.decoder_norm(x)

        # remove the extra token buffer that was concatenated by the encoder onto x's H dim
        x = x[:, :, :H, :, :]

        return x  # (B, T, H, W, D)
    
    def forward_diffusion(self, z, tgt, mask):
        tgt = rearrange(tgt, "b h w d -> (b h w) d").repeat(self.diffusion_batch_mul, 1)
        z = z + self.diffusion_pos_emb_learned
        z = rearrange(z, "b h w d -> (b h w) d").repeat(self.diffusion_batch_mul, 1) # ad
        mask = rearrange(mask, "b s -> (b s)").repeat(self.diffusion_batch_mul)
        loss = self.diffloss(z=z, target=tgt, mask=mask)
        return loss

    def construct_attn_masks(self, x, mask, offsets, prev_mask=None, padding_mask=None):
        b, t, h, w, d = x.shape
        batch_idx = torch.arange(b, device=self.device)

        # --- spatial attn mask ---
        valid_hw = torch.ones(b, t, (h+1)*w, dtype=torch.bool, device=self.device)
        if padding_mask is not None:
            valid_hw &= padding_mask.unsqueeze(-1)
        if prev_mask is not None:
            offsets_prev = torch.ones_like(offsets, dtype=torch.int64, device=self.device)
            valid_hw[batch_idx, offsets_prev] = ~prev_mask
        s_attn_mask_dec = valid_hw.unsqueeze(-1) & valid_hw.unsqueeze(-2)
        s_attn_mask_dec = rearrange(s_attn_mask_dec, "b t hw1 hw2 -> (b t) 1 hw1 hw2")
        valid_hw[batch_idx, offsets] = ~mask
        
        s_attn_mask_enc = valid_hw.unsqueeze(-1) & valid_hw.unsqueeze(-2)
        s_attn_mask_enc = rearrange(s_attn_mask_enc, "b t hw1 hw2 -> (b t) 1 hw1 hw2")

        # --- temporal attn mask ---
        valid_t = torch.ones(b, (h+1)*w, t, dtype=torch.bool, device=self.device)
        _, l, _ = valid_t.shape
        batch_idx = batch_idx.unsqueeze(1).expand(-1, l)
        len_idx   = torch.arange(l, device=valid_t.device).unsqueeze(0).expand(b, -1)
        depth_idx = offsets.unsqueeze(1).expand(-1, l)
        if padding_mask is not None:
            valid_t &= padding_mask.unsqueeze(1)
        if prev_mask is not None:
            prev_depth_idx = offsets_prev.unsqueeze(1).expand(-1, l)
            valid_t[batch_idx[prev_mask], len_idx[prev_mask], prev_depth_idx[prev_mask]] = False
        t_attn_mask_dec = valid_t.unsqueeze(-1) & valid_t.unsqueeze(2)
        t_attn_mask_dec = rearrange(t_attn_mask_dec, "b hw t1 t2 -> (b hw) 1 t1 t2")

        valid_t[batch_idx[mask], len_idx[mask], depth_idx[mask]] = False
        
        t_attn_mask_enc = valid_t.unsqueeze(-1) & valid_t.unsqueeze(2)
        t_attn_mask_enc = rearrange(t_attn_mask_enc, "b hw t1 t2 -> (b hw) 1 t1 t2")

        return s_attn_mask_enc, t_attn_mask_enc, s_attn_mask_dec, t_attn_mask_dec

    def _compute_z_and_mask(self, x, actions, poses, timestamps, padding_mask=None, masking_rate=None):
        b = x.shape[0]

        # 1) patchify latents
        x = rearrange(x, "b t s c -> (b t) s c")
        x = self.patchify(x) # (bt) h w d (different h and w bc of patchifying)
        x = rearrange(x, "(b t) h w d -> b t h w d", b=b)
        x_gt = x.clone().detach()

        # 2) gen mask
        b, t, h, w, d = x.shape
        orders = self.sample_orders(b)
<<<<<<< HEAD
        pred_mask, prev_mask, offsets = self.random_masking(x, orders, random_offset=self.mask_random_frame, masking_rate=masking_rate) # b hw, b
        pad_mask = rearrange(pred_mask, "b (h w) -> b h w", h=h)
        pad_mask = torch.cat([pad_mask, torch.zeros(b,1,w, dtype=torch.bool, device=self.device)], dim=-2)
        pad_mask = rearrange(pad_mask, "b h w -> b (h w)")
        if prev_mask is not None:
            prev_mask = rearrange(prev_mask, "b (h w) -> b h w", h=h)
            prev_mask = torch.cat([prev_mask, torch.zeros(b,1,w, dtype=torch.bool, device=self.device)], dim=-2)
            prev_mask = rearrange(prev_mask, "b h w -> b (h w)")

        # 3) construct attn_masks
        (s_attn_mask_enc, t_attn_mask_enc, 
         s_attn_mask_dec, t_attn_mask_dec) = self.construct_attn_masks(x, pad_mask, offsets, prev_mask=prev_mask, padding_mask=padding_mask)
=======
        mask, offsets = self.random_masking(x, orders, random_offset=self.mask_random_frame) # b hw, b
        spatial_mask = rearrange(mask, "b (h w) -> b h w", h=h)
        spatial_mask = torch.cat([spatial_mask, torch.zeros(b,1,w, dtype=torch.bool, device=self.device)], dim=-2)
        spatial_mask = rearrange(spatial_mask, "b h w -> b (h w)")

        # 3) construct attn_masks
        (s_attn_mask_enc, t_attn_mask_enc, 
         s_attn_mask_dec, t_attn_mask_dec) = self.construct_attn_masks(x, spatial_mask, offsets, padding_mask=padding_mask)
>>>>>>> 4bac68f7

        # 4) run encoder
        x = self.forward_encoder(x, actions, poses, timestamps, s_attn_mask=s_attn_mask_enc, t_attn_mask=t_attn_mask_enc)

        # 5) run decoder
        z = self.forward_decoder(x, actions, poses, timestamps, spatial_mask, offsets, s_attn_mask=s_attn_mask_dec, t_attn_mask=t_attn_mask_dec)
        # z : b t h w d

        return z, pred_mask, offsets, x_gt

    def forward(self, x, actions, poses, timestamps, padding_mask=None):
        b = x.shape[0]
        x = x * self.scale_factor
        
        z, mask, offsets, x_gt = self._compute_z_and_mask(x, actions, poses, timestamps, padding_mask)

        # split into tgt frame + diffuse
        batch_idx = torch.arange(b, device=self.device)
        z_t = z[batch_idx, offsets] # b h w d
        xt_gt = x_gt[batch_idx, offsets] # b h w d

        loss = self.forward_diffusion(z_t, xt_gt, mask)        

        return loss

    def training_step(self, batch, batch_idx):
        opt = self.optimizers()
        lr_sched = self.lr_schedulers()
        opt.zero_grad()

        # print("START OF TRAINING STEP")

        # --- parse batch ---
        # assume the layout is [PRED_FRAME, PREV_FRAME, CTX_FRAMES ...]
        frames = batch["frames"].to(self.device) # shape [B, T, H, W, C]
        batch_nframes = batch["num_non_padding_frames"].to(self.device) # shape [B,]
        actions = batch["action"].to(self.device) # shape [B, 25]
        poses = batch["plucker"].to(self.device) # shape [B, T, H, W, 6]
        timestamps = batch["timestamps"].to(self.device) # shape [B, T]

        start = time()

        # --- construct padding_mask ---
        B, L = len(frames), self.num_frames * self.frame_seq_len
        # assert not torch.any(batch_nframes > self.num_frames)
        idx = torch.arange(self.num_frames, device=self.device).expand(B, self.num_frames)
        padding_mask = idx < batch_nframes.unsqueeze(1) # b t

        # --- forward + backprop ---
        loss = self(frames, actions, poses, timestamps, padding_mask=padding_mask)
        self.log("train_loss", loss, on_step=True, on_epoch=True, prog_bar=True)

        # --- clip gradients, backwards, step
        # def max_gradients(params):
        #     return max([p.grad.abs().max().item() for p in params if p.grad is not None], default=0.0)
        
        self.manual_backward(loss)
        # print(f"(Before clipping) Maximum of gradients: {max_gradients(self.parameters())}")
        grad_update_norm = torch.nn.utils.clip_grad_norm_(self.parameters(), max_norm=self.gradient_clip_val, norm_type=2)
        # print(f"(After clipping) Maximum of gradients: {max_gradients(self.parameters())}")
        # print(f"Total norm of gradient update vector: {grad_update_norm}")

        opt.step()
        lr_sched.step()

    def validation_step(self, batch, batch_idx):
        # --- parse batch ---
        # assume the layout is [PRED_FRAME, PREV_FRAME, CTX_FRAMES ...]
        frames = batch["frames"].to(self.device) # shape [B, T, H, W, C]
        batch_nframes = batch["num_non_padding_frames"].to(self.device) # shape [B,]
        actions = batch["action"].to(self.device) # shape [B, 25]
        poses = batch["plucker"].to(self.device) # shape [B, T, H, W, 6]
        timestamps = batch["timestamps"].to(self.device) # shape [B, T]

        # --- construct padding_mask ---
        B, L = len(frames), self.num_frames * self.frame_seq_len
        # assert not torch.any(batch_nframes > self.num_frames)
        idx = torch.arange(self.num_frames, device=self.device).expand(B, self.num_frames)
        padding_mask = idx < batch_nframes.unsqueeze(1) # b t

        # --- forward + backprop ---
        loss = self(frames, actions, poses, timestamps, padding_mask=padding_mask)
        self.log("val_loss", loss, on_step=True, on_epoch=True, prog_bar=True)

    def configure_optimizers(self):
        optim = AdamW(self.parameters(), lr=self.learning_rate)
        warmup_sched = LinearLR(
            optim,
            start_factor=2e-1,   # or 0.0
            end_factor=1.0,
            total_iters=self.warmup_steps
        )
        cosine_sched = CosineAnnealingLR(
            optim,
            T_max=self.warmup_steps * 50 - self.warmup_steps,
            eta_min=0.0
        )
        scheduler = SequentialLR(
            optim,
            schedulers=[warmup_sched, cosine_sched],
            milestones=[self.warmup_steps]
        )

        return {
            "optimizer": optim,
            "lr_scheduler": {
                "scheduler": scheduler,
                "interval": "step",
                "frequency": 1,
            }
        }

    def sample(self, x, actions, poses, timestamps, batch_nframes):
        
        # --- parse batch ---
        # assume the layout is [PREV_FRAME, CTX_FRAMES ...]
        # frames = format_image(batch["frames"].to(self.device)) # shape [B, T, H, W, C]
        # batch_nframes = batch["num_non_padding_frames"].to(self.device) # shape [B,]
        # actions = batch["action"].to(self.device) # shape [B, 25]
        # poses = batch["plucker"].to(self.device) # shape [B, T, H, W, 6]
        # timestamps = batch["timestamps"].to(self.device) # shape [B, T]

        # --- construct padding_mask ---
        B, L = len(x), self.num_frames * self.frame_seq_len
        x = x * self.scale_factor
        # assert not torch.any(batch_nframes > self.num_frames)
        idx = torch.arange(self.num_frames, device=self.device).expand(B, self.num_frames)
        padding_mask = idx < batch_nframes.unsqueeze(1) # b t

        z, mask, offsets, x_gt = self._compute_z_and_mask(x, actions, poses, timestamps, padding_mask=padding_mask, masking_rate=1.0)

        # grab tokens for [MASK] frame
        batch_idx = torch.arange(B, device=self.device)
        z_mask = z[batch_idx, offsets] # b h w d
        # xt_gt = x_gt[batch_idx, offsets] # b h w d

        # diffuse
        z_mask = z_mask + self.diffusion_pos_emb_learned
        z_mask = rearrange(z_mask, "b h w d -> (b h w) d")
        
        # bc we're predicting on all masked at once, this is pretty simple
        start = time()
        patch_preds = self.diffloss.sample(z_mask) # (b h w) d
        print(f"max patch_pred {patch_preds.max().cpu().item()}")
        end = time()
        patch_preds = rearrange(patch_preds, "(b h w) d -> b (h w) d", b=B, h=self.seq_h, w=self.seq_w)
        # print("out:", patch_preds.shape, end - start)
        x_pred = self.unpatchify(patch_preds) / self.scale_factor 

        return x_pred

    # def sample_tokens(self, bsz, num_iter=64, labels=None, temperature=1.0, progress=False):

    #     # init and sample generation orders
    #     mask = torch.ones(bsz, self.seq_len).cuda()
    #     tokens = torch.zeros(bsz, self.seq_len, self.token_embed_dim).cuda()
    #     orders = self.sample_orders(bsz)

    #     indices = list(range(num_iter))
    #     if progress:
    #         indices = tqdm(indices)
    #     # generate latents
    #     for step in indices:
    #         cur_tokens = tokens.clone()

    #         # class embedding and CFG
    #         if labels is not None:
    #             class_embedding = self.class_emb(labels)
    #         else:
    #             class_embedding = self.fake_latent.repeat(bsz, 1)
    #         if not cfg == 1.0:
    #             tokens = torch.cat([tokens, tokens], dim=0)
    #             class_embedding = torch.cat([class_embedding, self.fake_latent.repeat(bsz, 1)], dim=0)
    #             mask = torch.cat([mask, mask], dim=0)

    #         # mae encoder
    #         x = self.forward_mae_encoder(tokens, mask, class_embedding)

    #         # mae decoder
    #         z = self.forward_mae_decoder(x, mask)

    #         # mask ratio for the next round, following MaskGIT and MAGE.
    #         mask_ratio = np.cos(math.pi / 2. * (step + 1) / num_iter)
    #         mask_len = torch.Tensor([np.floor(self.seq_len * mask_ratio)]).cuda()

    #         # masks out at least one for the next iteration
    #         mask_len = torch.maximum(torch.Tensor([1]).cuda(),
    #                                  torch.minimum(torch.sum(mask, dim=-1, keepdims=True) - 1, mask_len))

    #         # get masking for next iteration and locations to be predicted in this iteration
    #         mask_next = mask_by_order(mask_len[0], orders, bsz, self.seq_len)
    #         if step >= num_iter - 1:
    #             mask_to_pred = mask[:bsz].bool()
    #         else:
    #             mask_to_pred = torch.logical_xor(mask[:bsz].bool(), mask_next.bool())
    #         mask = mask_next
    #         if not cfg == 1.0:
    #             mask_to_pred = torch.cat([mask_to_pred, mask_to_pred], dim=0)

    #         # sample token latents for this step
    #         z = z[mask_to_pred.nonzero(as_tuple=True)]
    #         # cfg schedule follow Muse
    #         if cfg_schedule == "linear":
    #             cfg_iter = 1 + (cfg - 1) * (self.seq_len - mask_len[0]) / self.seq_len
    #         elif cfg_schedule == "constant":
    #             cfg_iter = cfg
    #         else:
    #             raise NotImplementedError
    #         sampled_token_latent = self.diffloss.sample(z, temperature, cfg_iter)
    #         if not cfg == 1.0:
    #             sampled_token_latent, _ = sampled_token_latent.chunk(2, dim=0)  # Remove null class samples
    #             mask_to_pred, _ = mask_to_pred.chunk(2, dim=0)

    #         cur_tokens[mask_to_pred.nonzero(as_tuple=True)] = sampled_token_latent
    #         tokens = cur_tokens.clone()

    #     # unpatchify
    #     tokens = self.unpatchify(tokens)
    #     return tokens<|MERGE_RESOLUTION|>--- conflicted
+++ resolved
@@ -432,7 +432,6 @@
         # 2) gen mask
         b, t, h, w, d = x.shape
         orders = self.sample_orders(b)
-<<<<<<< HEAD
         pred_mask, prev_mask, offsets = self.random_masking(x, orders, random_offset=self.mask_random_frame, masking_rate=masking_rate) # b hw, b
         pad_mask = rearrange(pred_mask, "b (h w) -> b h w", h=h)
         pad_mask = torch.cat([pad_mask, torch.zeros(b,1,w, dtype=torch.bool, device=self.device)], dim=-2)
@@ -445,16 +444,6 @@
         # 3) construct attn_masks
         (s_attn_mask_enc, t_attn_mask_enc, 
          s_attn_mask_dec, t_attn_mask_dec) = self.construct_attn_masks(x, pad_mask, offsets, prev_mask=prev_mask, padding_mask=padding_mask)
-=======
-        mask, offsets = self.random_masking(x, orders, random_offset=self.mask_random_frame) # b hw, b
-        spatial_mask = rearrange(mask, "b (h w) -> b h w", h=h)
-        spatial_mask = torch.cat([spatial_mask, torch.zeros(b,1,w, dtype=torch.bool, device=self.device)], dim=-2)
-        spatial_mask = rearrange(spatial_mask, "b h w -> b (h w)")
-
-        # 3) construct attn_masks
-        (s_attn_mask_enc, t_attn_mask_enc, 
-         s_attn_mask_dec, t_attn_mask_dec) = self.construct_attn_masks(x, spatial_mask, offsets, padding_mask=padding_mask)
->>>>>>> 4bac68f7
 
         # 4) run encoder
         x = self.forward_encoder(x, actions, poses, timestamps, s_attn_mask=s_attn_mask_enc, t_attn_mask=t_attn_mask_enc)
