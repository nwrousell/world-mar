--- conflicted
+++ resolved
@@ -495,11 +495,8 @@
         lr_sched.step()
         end = time()
 
-<<<<<<< HEAD
         # end = time()
         print(f"forward & backward pass: {end - start}")
-=======
->>>>>>> 252e9167
     
     def configure_optimizers(self):
         optim = AdamW(self.parameters(), lr=self.learning_rate)
