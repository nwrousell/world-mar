--- conflicted
+++ resolved
@@ -267,7 +267,7 @@
         valid_hw = valid_hw.unsqueeze(-1) & valid_hw.unsqueeze(-2)
         s_attn_mask_dec = valid_hw
         
-        valid_hw[batch_idx, offsets] = mask
+        valid_hw[batch_idx, offsets] = ~mask
         s_attn_mask_enc = valid_hw.unsqueeze(-1) & valid_hw.unsqueeze(-2)
         s_attn_mask_enc = rearrange(s_attn_mask_enc, "b t hw hw -> (b t) hw hw")
 
@@ -398,18 +398,12 @@
 
         # --- parse batch ---
         # assume the layout is [PRED_FRAME, PREV_FRAME, CTX_FRAMES ...]
-<<<<<<< HEAD
-        frames = batch["frames"].to(self.device) # shape [B, T, H, W, C] # TODO: align with dataloader permutation
+        frames = batch["frames"].to(self.device) # shape [B, T, H, W, C]
         batch_nframes = batch["num_non_padding_frames"].to(self.device) # shape [B,]
         actions = batch["actions"].to(self.device) # shape [B, 25]
         poses = batch["plucker"].to(self.device) # shape [B, T, H, W, 6]
         timestamps = batch["timestamps"].to(self.device) # shape [B, T]
-=======
-        frames = batch["frames"].to(self.device) # shape [B, T, C, H, W]
-        batch_nframes = batch["num_frames"].to(self.device) # shape [B,]
-        actions = batch["actions"].to(self.device) # shape ...
-        poses = batch["poses"].to(self.device) # shape [B, T, H, W, 6] (plucker)
->>>>>>> 18e5dc7f
+
 
         # --- construct attn_mask ---
         B, L = len(frames), self.num_frames * self.frame_seq_len
