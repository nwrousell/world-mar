--- conflicted
+++ resolved
@@ -37,12 +37,8 @@
     """
     def __init__(self, 
                  vae_config, # should be an AutoencoderKL 
-<<<<<<< HEAD
                  diffloss_config,
-                 img_height=360, img_width=640,
-=======
                  img_height=360, img_width=640, num_frames=8,
->>>>>>> 89e0f251
                  encoder_embed_dim=512, encoder_depth=16, encoder_num_heads=16,
                  decoder_embed_dim=512, decoder_depth=16, decoder_num_heads=16,
                  mask_ratio_min=0.7,
